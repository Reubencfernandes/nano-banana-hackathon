--- conflicted
+++ resolved
@@ -1,2344 +1,2336 @@
-/**
- * NODE COMPONENT VIEWS FOR NANO BANANA EDITOR
- * 
- * This file contains all the visual node components for the Nano Banana Editor,
- * a visual node-based AI image processing application. Each node represents a
- * specific image transformation or effect that can be chained together to create
- * complex image processing workflows.
- * 
- * ARCHITECTURE OVERVIEW:
- * - Each node is a self-contained React component with its own state and UI
- * - Nodes use a common dragging system (useNodeDrag hook) for positioning
- * - All nodes follow a consistent structure: Header + Content + Output
- * - Nodes communicate through a connection system using input/output ports
- * - Processing is handled asynchronously with loading states and error handling
- * 
- * NODE TYPES AVAILABLE:
- * - BackgroundNodeView: Change/generate image backgrounds (color, preset, upload, AI-generated)
- * - ClothesNodeView: Add/modify clothing on subjects (preset garments or custom uploads)
- * - StyleNodeView: Apply artistic styles and filters (anime, fine art, cinematic styles)
- * - EditNodeView: General text-based image editing (natural language instructions)
- * - CameraNodeView: Apply camera effects and settings (focal length, aperture, film styles)
- * - AgeNodeView: Transform subject age (AI-powered age progression/regression)
- * - FaceNodeView: Modify facial features and accessories (hair, makeup, expressions)
- * - LightningNodeView: Apply professional lighting effects
- * - PosesNodeView: Modify body poses and positioning
- * 
- * COMMON PATTERNS:
- * - All nodes support drag-and-drop for repositioning in the editor
- * - Input/output ports allow chaining nodes together in processing pipelines
- * - File upload via drag-drop, file picker, or clipboard paste where applicable
- * - Real-time preview of settings and processed results
- * - History navigation for viewing different processing results
- * - Error handling with user-friendly error messages
- * - AI-powered prompt improvement using Gemini API where applicable
- * 
- * USER WORKFLOW:
- * 1. Add nodes to the editor canvas
- * 2. Configure each node's settings (colors, styles, uploaded images, etc.)
- * 3. Connect nodes using input/output ports to create processing chains
- * 4. Process individual nodes or entire chains
- * 5. Preview results, navigate history, and download final images
- * 
- * TECHNICAL DETAILS:
- * - Uses React hooks for state management (useState, useEffect, useRef)
- * - Custom useNodeDrag hook handles node positioning and drag interactions
- * - Port component manages connection logic between nodes
- * - All image data is handled as base64 data URLs for browser compatibility
- * - Processing results are cached with history navigation support
- * - Responsive UI components from shadcn/ui component library
- */
-// Enable React Server Components client-side rendering for this file
-"use client";
-
-// Import React core functionality for state management and lifecycle hooks
-import React, { useState, useRef, useEffect } from "react";
-
-// Import reusable UI components from the shadcn/ui component library
-import { Button } from "../components/ui/button";       // Standard button component
-import { Select } from "../components/ui/select";       // Dropdown selection component  
-import { Textarea } from "../components/ui/textarea";   // Multi-line text input component
-import { Slider } from "../components/ui/slider";       // Range slider input component
-import { ColorPicker } from "../components/ui/color-picker"; // Color selection component
-import { Checkbox } from "../components/ui/checkbox";   // Checkbox input component
-
-/**
- * Helper function to download processed images
- * Creates a temporary download link and triggers the browser's download mechanism
- * 
- * @param dataUrl Base64 data URL of the image to download
- * @param filename Desired filename for the downloaded image
- */
-function downloadImage(dataUrl: string, filename: string) {
-  const link = document.createElement('a');  // Create an invisible anchor element for download
-  link.href = dataUrl;                       // Set the base64 image data as the link target
-  link.download = filename;                  // Specify the filename for the downloaded file
-  document.body.appendChild(link);           // Temporarily add link to DOM (Firefox requirement)
-  link.click();                             // Programmatically trigger the download
-  document.body.removeChild(link);          // Remove the temporary link element from DOM
-}
-
-/**
- * Helper function to copy image to clipboard
- * Converts the image data URL to blob and copies it to clipboard
- * 
- * @param dataUrl Base64 data URL of the image to copy
- */
-async function copyImageToClipboard(dataUrl: string) {
-  try {
-    // Fetch the data URL and convert it to a Blob object
-    const response = await fetch(dataUrl);          // Fetch the base64 data URL
-    const blob = await response.blob();             // Convert response to Blob format
-
-    // The browser clipboard API only supports PNG format for images
-    // If the image is not PNG, we need to convert it first
-    if (blob.type !== 'image/png') {
-      // Create a canvas element to handle image format conversion
-      const canvas = document.createElement('canvas');    // Create invisible canvas
-      const ctx = canvas.getContext('2d');                // Get 2D drawing context
-      const img = new Image();                            // Create image element
-
-      // Wait for the image to load before processing
-      await new Promise((resolve) => {
-        img.onload = () => {                              // When image loads
-          canvas.width = img.width;                       // Set canvas width to match image
-          canvas.height = img.height;                     // Set canvas height to match image
-          ctx?.drawImage(img, 0, 0);                      // Draw image onto canvas
-          resolve(void 0);                                // Resolve the promise
-        };
-        img.src = dataUrl;                                // Start loading the image
-      });
-
-      // Convert the canvas content to PNG blob
-      const pngBlob = await new Promise<Blob>((resolve) => {
-        canvas.toBlob((blob) => resolve(blob!), 'image/png');  // Convert canvas to PNG blob
-      });
-
-      // Write the converted PNG blob to clipboard
-      await navigator.clipboard.write([
-        new ClipboardItem({ 'image/png': pngBlob })       // Create clipboard item with PNG data
-      ]);
-    } else {
-      // Image is already PNG, copy directly to clipboard
-      await navigator.clipboard.write([
-        new ClipboardItem({ 'image/png': blob })          // Copy original blob to clipboard
-      ]);
-    }
-  } catch (error) {
-    // Handle any errors that occur during the copy process
-    console.error('Failed to copy image to clipboard:', error);
-  }
-}
-
-/**
- * REUSABLE OUTPUT SECTION COMPONENT
- * 
- * This component provides a standardized output display for all node types.
- * It handles the common functionality that every node needs for showing results:
- * 
- * Key Features:
- * - Displays processed output images with click-to-copy functionality
- * - Provides download functionality with custom filenames
- * - Visual feedback when images are copied to clipboard
- * - Consistent styling across all node types
- * - Hover effects and tooltips for better UX
- * 
- * User Interactions:
- * - Left-click or right-click image to copy to clipboard
- * - Click download button to save image with timestamp
- * - Visual feedback shows when image is successfully copied
- * 
- * Technical Implementation:
- * - Converts images to clipboard-compatible format (PNG)
- * - Uses browser's native download API
- * - Provides visual feedback through temporary styling changes
- * - Handles both base64 data URLs and regular image URLs
- * 
- * @param nodeId - Unique identifier for the node (for potential future features)
- * @param output - Optional current output image (base64 data URL or image URL)
- * @param downloadFileName - Filename to use when downloading (should include extension)
- */
-function NodeOutputSection({
-  nodeId,              // Unique identifier for the node
-  output,              // Optional current output image (base64 data URL)
-  downloadFileName,    // Filename to use when downloading the image
-}: {
-  nodeId: string;                                                           // Node ID type definition
-  output?: string;                                                          // Optional output image string
-  downloadFileName: string;                                                 // Required download filename
-}) {
-  // If no image is available, don't render anything
-  if (!output) return null;
-
-  return (
-    // Main container for output section with vertical spacing
-    <div className="space-y-2">
-      {/* Output header container */}
-      <div className="space-y-1">
-        {/* Header row with title */}
-        <div className="flex items-center justify-between">
-          {/* Output section label */}
-          <div className="text-xs text-white/70">Output</div>
-        </div>
-        {/* Output image with click-to-copy functionality */}
-        <img
-          src={output}  // Display the output image
-          className="w-full rounded cursor-pointer hover:opacity-80 transition-all duration-200 hover:ring-2 hover:ring-white/30"  // Styling with hover effects
-          alt="Output"  // Accessibility description
-          onClick={() => copyImageToClipboard(output)} // Left-click copies to clipboard
-          onContextMenu={(e) => { // Right-click context menu handler
-            e.preventDefault(); // Prevent browser context menu from appearing
-            copyImageToClipboard(output); // Copy image to clipboard
-
-            // Show brief visual feedback when image is copied
-            const img = e.currentTarget; // Get the image element
-            const originalTitle = img.title; // Store original tooltip text
-            img.title = "Copied to clipboard!"; // Update tooltip to show success
-            img.style.filter = "brightness(1.2)"; // Brighten the image briefly
-            img.style.transform = "scale(0.98)"; // Slightly scale down the image
-
-            // Reset visual feedback after 300ms
-            setTimeout(() => {
-              img.title = originalTitle; // Restore original tooltip
-              img.style.filter = ""; // Remove brightness filter
-              img.style.transform = ""; // Reset scale transform
-            }, 300);
-          }}
-          title="💾 Click or right-click to copy image to clipboard" // Tooltip instruction
-        />
-      </div>
-      {/* Download button for saving the current image */}
-      <Button
-        className="w-full"                                              // Full width button
-        variant="secondary"                                              // Secondary button styling
-        onClick={() => downloadImage(output, downloadFileName)}         // Trigger download when clicked
-      >
-        📥 Download Output
-      </Button>
-      {/* End of main output section container */}
-    </div>
-  );
-}
-
-/* ========================================
-   TYPE DEFINITIONS (TEMPORARY)
-   ======================================== */
-// Temporary type definitions - these should be imported from page.tsx in production
-// These are placeholder types that allow TypeScript to compile without errors
-type BackgroundNode = any;  // Node for background modification operations
-type ClothesNode = any;     // Node for clothing modification operations  
-type BlendNode = any;       // Node for image blending operations
-type EditNode = any;        // Node for general image editing operations
-type CameraNode = any;      // Node for camera effect operations
-type AgeNode = any;         // Node for age transformation operations
-type FaceNode = any;        // Node for facial feature modification operations
-
-/**
- * Utility function to combine CSS class names conditionally
- * Filters out falsy values and joins remaining strings with spaces
- * Same implementation as in page.tsx for consistent styling across components
- * 
- * @param args Array of class name strings or falsy values
- * @returns Combined class name string with falsy values filtered out
- */
-function cx(...args: Array<string | false | null | undefined>) {
-  return args.filter(Boolean).join(" ");  // Remove falsy values and join with spaces
-}
-
-/* ========================================
-   SHARED COMPONENTS AND HOOKS
-   ======================================== */
-
-/**
- * Custom React hook for node dragging functionality
- * 
- * Handles the complex pointer event logic for dragging nodes around the editor.
- * Maintains local position state for smooth dragging while updating the parent
- * component's position when the drag operation completes.
- * 
- * Key Features:
- * - Smooth local position updates during drag
- * - Pointer capture for reliable drag behavior
- * - Prevents event bubbling to avoid conflicts
- * - Syncs with parent position updates
- * 
- * @param node The node object containing current position
- * @param onUpdatePosition Callback to update node position in parent state
- * @returns Object with position and event handlers for dragging
- */
-function useNodeDrag(node: any, onUpdatePosition?: (id: string, x: number, y: number) => void) {
-  const [localPos, setLocalPos] = useState({ x: node.x, y: node.y });  // Local position for smooth dragging
-  const dragging = useRef(false);                                      // Track drag state
-  const start = useRef<{ sx: number; sy: number; ox: number; oy: number } | null>(null);  // Drag start coordinates
-
-  // Sync local position when parent position changes
-  useEffect(() => {
-    setLocalPos({ x: node.x, y: node.y });
-  }, [node.x, node.y]);
-
-  /**
-   * Handle pointer down - start dragging
-   * Captures the pointer and records starting positions
-   */
-  const onPointerDown = (e: React.PointerEvent) => {
-    e.stopPropagation();                                             // Prevent event bubbling
-    dragging.current = true;                                         // Mark as dragging
-    start.current = { sx: e.clientX, sy: e.clientY, ox: localPos.x, oy: localPos.y };  // Record start positions
-    (e.currentTarget as HTMLElement).setPointerCapture(e.pointerId); // Capture pointer for reliable tracking
-  };
-
-  /**
-   * Handle pointer move - update position during drag
-   * Calculates new position based on mouse movement delta
-   */
-  const onPointerMove = (e: React.PointerEvent) => {
-    if (!dragging.current || !start.current) return;  // Only process if actively dragging
-    const dx = e.clientX - start.current.sx;           // Calculate horizontal movement
-    const dy = e.clientY - start.current.sy;           // Calculate vertical movement
-    const newX = start.current.ox + dx;                // New X position
-    const newY = start.current.oy + dy;                // New Y position
-    setLocalPos({ x: newX, y: newY });                 // Update local position for immediate visual feedback
-    if (onUpdatePosition) onUpdatePosition(node.id, newX, newY);  // Update parent state
-  };
-
-  /**
-   * Handle pointer up - end dragging
-   * Releases pointer capture and resets drag state
-   */
-  const onPointerUp = (e: React.PointerEvent) => {
-    dragging.current = false;                                         // End dragging
-    start.current = null;                                            // Clear start position
-    (e.currentTarget as HTMLElement).releasePointerCapture(e.pointerId);  // Release pointer
-  };
-
-  return { localPos, onPointerDown, onPointerMove, onPointerUp };
-}
-
-/**
- * Port component for node connections
- * 
- * Renders the small circular connection points on nodes that users can
- * drag between to create connections. Handles the pointer events for
- * starting and ending connection operations.
- * 
- * Types of ports:
- * - Input ports (left side): Receive connections from other nodes
- * - Output ports (right side): Send connections to other nodes
- * 
- * @param className Additional CSS classes to apply
- * @param nodeId The ID of the node this port belongs to
- * @param isOutput Whether this is an output port (true) or input port (false)
- * @param onStartConnection Callback when starting a connection from this port
- * @param onEndConnection Callback when ending a connection at this port
- */
-function Port({
-  className,
-  nodeId,
-  isOutput,
-  onStartConnection,
-  onEndConnection,
-  onDisconnect
-}: {
-  className?: string;
-  nodeId?: string;
-  isOutput?: boolean;
-  onStartConnection?: (nodeId: string) => void;
-  onEndConnection?: (nodeId: string) => void;
-  onDisconnect?: (nodeId: string) => void;
-}) {
-  /**
-   * Handle starting a connection (pointer down on output port)
-   */
-  const handlePointerDown = (e: React.PointerEvent) => {
-    e.stopPropagation();  // Prevent triggering node drag
-    if (isOutput && nodeId && onStartConnection) {
-      onStartConnection(nodeId);  // Start connection from this output port
-    }
-  };
-
-  /**
-   * Handle ending a connection (pointer up on input port)
-   */
-  const handlePointerUp = (e: React.PointerEvent) => {
-    e.stopPropagation();  // Prevent bubbling
-    if (!isOutput && nodeId && onEndConnection) {
-      onEndConnection(nodeId);  // End connection at this input port
-    }
-  };
-
-  /**
-   * Handle clicking on input port to disconnect
-   * Allows users to remove connections by clicking on input ports
-   */
-  const handleClick = (e: React.MouseEvent) => {
-    e.stopPropagation();                    // Prevent event from bubbling to parent elements
-    if (!isOutput && nodeId && onDisconnect) {
-      onDisconnect(nodeId);                 // Disconnect from this input port
-    }
-  };
-
-  return (
-    <div
-      className={cx("nb-port", className)}              // Combine base port classes with custom ones
-      onPointerDown={handlePointerDown}                 // Start connection drag from output ports
-      onPointerUp={handlePointerUp}                     // End connection drag at input ports
-      onPointerEnter={handlePointerUp}                  // Also accept connections on hover (better UX)
-      onClick={handleClick}                             // Allow clicking input ports to disconnect
-      title={
-        isOutput
-          ? "Drag from here to connect to another node's input"
-          : "Drop connections here or click to disconnect"
-      }
-    />
-  );
-}
-
-/**
- * BACKGROUND NODE VIEW COMPONENT
- * 
- * Allows users to change or generate image backgrounds using various methods:
- * - Solid colors with color picker
- * - Preset background images (beach, office, studio, etc.)
- * - Custom uploaded images via file upload or drag/drop
- * - AI-generated backgrounds from text descriptions
- * 
- * Key Features:
- * - Multiple background source types (color/preset/upload/custom prompt)
- * - Drag and drop image upload functionality
- * - Paste image from clipboard support
- * - AI-powered prompt improvement using Gemini
- * - Real-time preview of uploaded images
- * - Connection management for node-based workflow
- * 
- * @param node - Background node data containing backgroundType, backgroundColor, etc.
- * @param onDelete - Callback to delete this node from the editor
- * @param onUpdate - Callback to update node properties (backgroundType, colors, images, etc.)
- * @param onStartConnection - Callback when user starts dragging from output port
- * @param onEndConnection - Callback when user drops connection on input port
- * @param onProcess - Callback to process this node and apply background changes
- * @param onUpdatePosition - Callback to update node position when dragged
- * @param getNodeHistoryInfo - Function to get processing history for this node
- * @param navigateNodeHistory - Function to navigate through different processing results
- * @param getCurrentNodeImage - Function to get the current processed image
- */
-export function BackgroundNodeView({
-  node,
-  onDelete,
-  onUpdate,
-  onStartConnection,
-  onEndConnection,
-  onProcess,
-  onUpdatePosition,
-  apiToken
-}: any) {
-  // Use custom drag hook to handle node positioning in the editor
-  const { localPos, onPointerDown, onPointerMove, onPointerUp } = useNodeDrag(node, onUpdatePosition);
-
-  /**
-   * Handle image file upload from file input
-   * Converts uploaded file to base64 data URL for storage and preview
-   */
-  const handleImageUpload = (e: React.ChangeEvent<HTMLInputElement>) => {
-    if (e.target.files?.length) {
-      const reader = new FileReader();                              // Create file reader
-      reader.onload = () => {
-        onUpdate(node.id, { customBackgroundImage: reader.result }); // Store base64 data URL
-      };
-      reader.readAsDataURL(e.target.files[0]);                    // Convert file to base64
-    }
-  };
-
-  /**
-   * Handle image paste from clipboard
-   * Supports both image files and image URLs pasted from clipboard
-   */
-  const handleImagePaste = (e: React.ClipboardEvent) => {
-    const items = e.clipboardData.items;                           // Get clipboard items
-
-    // First, try to find image files in clipboard
-    for (let i = 0; i < items.length; i++) {
-      if (items[i].type.startsWith("image/")) {                   // Check if item is an image
-        const file = items[i].getAsFile();                        // Get image file
-        if (file) {
-          const reader = new FileReader();                         // Create file reader
-          reader.onload = () => {
-            onUpdate(node.id, { customBackgroundImage: reader.result }); // Store base64 data
-          };
-          reader.readAsDataURL(file);                              // Convert to base64
-          return;                                                  // Exit early if image found
-        }
-      }
-    }
-
-    // If no image files, check for text that might be image URLs
-    const text = e.clipboardData.getData("text");                 // Get text from clipboard
-    if (text && (text.startsWith("http") || text.startsWith("data:image"))) {
-      onUpdate(node.id, { customBackgroundImage: text });         // Use URL directly
-    }
-  };
-
-  const handleDrop = (e: React.DragEvent) => {
-    e.preventDefault();
-    const files = e.dataTransfer.files;
-    if (files && files.length) {
-      const reader = new FileReader();
-      reader.onload = () => {
-        onUpdate(node.id, { customBackgroundImage: reader.result });
-      };
-      reader.readAsDataURL(files[0]);
-    }
-  };
-
-  return (
-    <div
-      className="nb-node absolute text-white w-[320px]"
-      style={{ left: localPos.x, top: localPos.y }}
-      onDrop={handleDrop}
-      onDragOver={(e) => e.preventDefault()}
-      onPaste={handleImagePaste}
-    >
-      <div
-        className="nb-header px-3 py-2 flex items-center justify-between rounded-t-[14px] cursor-grab active:cursor-grabbing"
-        onPointerDown={onPointerDown}
-        onPointerMove={onPointerMove}
-        onPointerUp={onPointerUp}
-      >
-        <Port className="in" nodeId={node.id} isOutput={false} onEndConnection={onEndConnection} onDisconnect={(nodeId) => onUpdate(nodeId, { input: undefined })} />
-        <div className="font-semibold text-sm flex-1 text-center">BACKGROUND</div>
-        <div className="flex items-center gap-1">
-          <Button
-            variant="ghost"
-            size="icon"
-            className="text-destructive hover:bg-destructive/20 h-6 w-6"
-            onClick={(e) => {
-              e.stopPropagation();
-              e.preventDefault();
-              if (confirm('Delete this node?')) {
-                onDelete(node.id);
-              }
-            }}
-            onPointerDown={(e) => e.stopPropagation()}
-            title="Delete node"
-            aria-label="Delete node"
-          >
-            ×
-          </Button>
-          <Port className="out" nodeId={node.id} isOutput={true} onStartConnection={onStartConnection} />
-        </div>
-      </div>
-      {/* Node Content Area - Contains all controls, inputs, and outputs */}
-      <div className="p-3 space-y-3">
-        {node.input && (
-          <div className="flex justify-end mb-2">
-            <Button
-              variant="ghost"
-              size="sm"
-              onClick={() => onUpdate(node.id, { input: undefined })}
-              className="text-xs"
-            >
-              Clear Connection                                    {/* Remove input connection to this node */}
-            </Button>
-          </div>
-        )}
-        <Select
-          className="w-full"
-          value={node.backgroundType || "color"}
-          onChange={(e) => onUpdate(node.id, { backgroundType: (e.target as HTMLSelectElement).value })}
-        >
-          <option value="color">Solid Color</option>
-          <option value="gradient">Gradient Color</option>
-          <option value="image">Preset Background</option>
-          <option value="city">City Scene</option>
-          <option value="photostudio">Photo Studio</option>
-          <option value="upload">Upload Image</option>
-          <option value="custom">Custom Prompt</option>
-        </Select>
-
-        {node.backgroundType === "color" && (
-          <ColorPicker
-            className="w-full"
-            value={node.backgroundColor || "#ffffff"}
-            onChange={(e) => onUpdate(node.id, { backgroundColor: (e.target as HTMLInputElement).value })}
-          />
-        )}
-
-        {node.backgroundType === "gradient" && (
-          <div className="space-y-3">
-            <label className="text-xs text-white/70">Gradient Direction</label>
-            <Select
-              className="w-full"
-              value={node.gradientDirection || "to right"}
-              onChange={(e) => onUpdate(node.id, { gradientDirection: (e.target as HTMLSelectElement).value })}
-            >
-              <option value="to right">Left to Right</option>
-              <option value="to left">Right to Left</option>
-              <option value="to bottom">Top to Bottom</option>
-              <option value="to top">Bottom to Top</option>
-              <option value="to bottom right">Diagonal Top-Left to Bottom-Right</option>
-              <option value="to bottom left">Diagonal Top-Right to Bottom-Left</option>
-              <option value="to top right">Diagonal Bottom-Left to Top-Right</option>
-              <option value="to top left">Diagonal Bottom-Right to Top-Left</option>
-              <option value="radial">Radial (Center to Edge)</option>
-            </Select>
-            <label className="text-xs text-white/70">Start Color</label>
-            <ColorPicker
-              className="w-full"
-              value={node.gradientStartColor || "#ff6b6b"}
-              onChange={(e) => onUpdate(node.id, { gradientStartColor: (e.target as HTMLInputElement).value })}
-            />
-            <label className="text-xs text-white/70">End Color</label>
-            <ColorPicker
-              className="w-full"
-              value={node.gradientEndColor || "#4ecdc4"}
-              onChange={(e) => onUpdate(node.id, { gradientEndColor: (e.target as HTMLInputElement).value })}
-            />
-            <div
-              className="w-full h-8 rounded-md border border-white/20"
-              style={{
-                background: node.gradientDirection === "radial"
-                  ? `radial-gradient(circle, ${node.gradientStartColor || "#ff6b6b"} 0%, ${node.gradientEndColor || "#4ecdc4"} 100%)`
-                  : `linear-gradient(${node.gradientDirection || "to right"}, ${node.gradientStartColor || "#ff6b6b"} 0%, ${node.gradientEndColor || "#4ecdc4"} 100%)`
-              }}
-              title="Gradient Preview"
-            />
-          </div>
-        )}
-
-        {node.backgroundType === "image" && (
-          <Select
-            className="w-full"
-            value={node.backgroundImage || ""}
-            onChange={(e) => onUpdate(node.id, { backgroundImage: (e.target as HTMLSelectElement).value })}
-          >
-            <option value="">Select Background</option>
-            <option value="beach">Beach</option>
-            <option value="office">Office</option>
-            <option value="studio">Studio</option>
-            <option value="nature">Nature</option>
-            <option value="city">City Skyline</option>
-          </Select>
-        )}
-
-        {node.backgroundType === "city" && (
-          <div className="space-y-3">
-            <label className="text-xs text-white/70">City Scene Type</label>
-            <Select
-              className="w-full"
-              value={node.citySceneType || "busy_street"}
-              onChange={(e) => onUpdate(node.id, { citySceneType: (e.target as HTMLSelectElement).value })}
-            >
-              <option value="busy_street">Busy Street with Close Pedestrians</option>
-              <option value="tokyo_shibuya">Tokyo Shibuya Crossing</option>
-              <option value="tokyo_subway">Tokyo Subway</option>
-              <option value="times_square">Times Square NYC</option>
-              <option value="downtown_skyline">Downtown Skyline</option>
-              <option value="urban_crosswalk">Urban Crosswalk Scene</option>
-              <option value="shopping_district">Shopping District</option>
-              <option value="city_park">City Park</option>
-              <option value="rooftop_view">Rooftop City View</option>
-              <option value="blade_runner_street">Blade Runner Style Street</option>
-              <option value="matrix_alley">Matrix Style Urban Alley</option>
-            </Select>
-            <label className="text-xs text-white/70">Time of Day</label>
-            <Select
-              className="w-full"
-              value={node.cityTimeOfDay || "daytime"}
-              onChange={(e) => onUpdate(node.id, { cityTimeOfDay: (e.target as HTMLSelectElement).value })}
-            >
-              <option value="golden_hour">Golden Hour</option>
-              <option value="daytime">Daytime</option>
-              <option value="blue_hour">Blue Hour</option>
-              <option value="night">Night with City Lights</option>
-              <option value="dawn">Dawn</option>
-              <option value="overcast">Overcast Day</option>
-            </Select>
-          </div>
-        )}
-
-        {node.backgroundType === "photostudio" && (
-          <div className="space-y-3">
-            <label className="text-xs text-white/70">Studio Setup</label>
-            <Select
-              className="w-full"
-              value={node.studioSetup || "white_seamless"}
-              onChange={(e) => onUpdate(node.id, { studioSetup: (e.target as HTMLSelectElement).value })}
-            >
-              <option value="white_seamless">White Seamless Background</option>
-              <option value="black_seamless">Black Seamless Background</option>
-              <option value="grey_seamless">Grey Seamless Background</option>
-              <option value="colored_seamless">Colored Seamless Background</option>
-              <option value="textured_backdrop">Textured Backdrop</option>
-              <option value="infinity_cove">Infinity Cove</option>
-            </Select>
-            {node.studioSetup === "colored_seamless" && (
-              <>
-                <label className="text-xs text-white/70">Background Color</label>
-                <ColorPicker
-                  className="w-full"
-                  value={node.studioBackgroundColor || "#ffffff"}
-                  onChange={(e) => onUpdate(node.id, { studioBackgroundColor: (e.target as HTMLInputElement).value })}
-                />
-              </>
-            )}
-            <label className="text-xs text-white/70">Lighting Setup</label>
-            <Select
-              className="w-full"
-              value={node.studioLighting || "key_fill"}
-              onChange={(e) => onUpdate(node.id, { studioLighting: (e.target as HTMLSelectElement).value })}
-            >
-              <option value="key_fill">Key + Fill Light</option>
-              <option value="three_point">Three-Point Lighting</option>
-              <option value="beauty_lighting">Beauty Lighting</option>
-              <option value="dramatic_lighting">Dramatic Single Light</option>
-              <option value="soft_lighting">Soft Diffused Lighting</option>
-              <option value="hard_lighting">Hard Directional Lighting</option>
-            </Select>
-            <div className="flex items-center gap-2">
-              <input
-                type="checkbox"
-                checked={node.faceCamera || false}
-                onChange={(e) => onUpdate(node.id, { faceCamera: (e.target as HTMLInputElement).checked })}
-                className="w-4 h-4"
-              />
-              <label className="text-xs text-white/70">Position character to face camera</label>
-            </div>
-          </div>
-        )}
-
-        {node.backgroundType === "upload" && (
-          <div className="space-y-2">
-            {node.customBackgroundImage ? (
-              <div className="relative">
-                <img src={node.customBackgroundImage} className="w-full rounded" alt="Custom Background" />
-                <Button
-                  variant="destructive"
-                  size="sm"
-                  className="absolute top-2 right-2"
-                  onClick={() => onUpdate(node.id, { customBackgroundImage: null })}
-                >
-                  Remove
-                </Button>
-              </div>
-            ) : (
-              <label className="block">
-                <input
-                  type="file"
-                  accept="image/*"
-                  className="hidden"
-                  onChange={handleImageUpload}
-                />
-                <div className="border-2 border-dashed border-white/20 rounded-lg p-4 text-center cursor-pointer hover:border-white/40">
-                  <p className="text-xs text-white/60">Drop, upload, or paste background image</p>
-                  <p className="text-xs text-white/40 mt-1">JPG, PNG, WEBP</p>
-                </div>
-              </label>
-            )}
-          </div>
-        )}
-
-        {node.backgroundType === "custom" && (
-          <div className="space-y-2">
-            <Textarea
-              className="w-full"
-              placeholder="Describe the background..."
-              value={node.customPrompt || ""}
-              onChange={(e) => onUpdate(node.id, { customPrompt: (e.target as HTMLTextAreaElement).value })}
-              rows={2}
-            />
-            <Button
-              variant="outline"
-              size="sm"
-              className="w-full text-xs"
-              onClick={async () => {
-                if (!node.customPrompt) {
-                  alert('Please enter a background description first');
-                  return;
-                }
-
-                try {
-                  const response = await fetch('/api/improve-prompt', {
-                    method: 'POST',
-                    headers: { 'Content-Type': 'application/json' },
-                    body: JSON.stringify({
-                      prompt: node.customPrompt,
-                      type: 'background',
-                      apiToken: apiToken || undefined
-                    })
-                  });
-
-                  if (response.ok) {
-                    const { improvedPrompt } = await response.json();
-                    onUpdate(node.id, { customPrompt: improvedPrompt });
-                  } else {
-                    alert('Failed to improve prompt. Please try again.');
-                  }
-                } catch (error) {
-                  console.error('Error improving prompt:', error);
-                  alert('Failed to improve prompt. Please try again.');
-                }
-              }}
-              title="Use Gemini 2.5 Flash to improve your background prompt"
-            >
-              ✨ Improve with Gemini
-            </Button>
-          </div>
-        )}
-
-        <Button
-          className="w-full"
-          onClick={() => onProcess(node.id)}
-          disabled={node.isRunning}
-          title={!node.input ? "Connect an input first" : "Process all unprocessed nodes in chain"}
-        >
-          {node.isRunning ? "Processing..." : "Apply Background"}
-        </Button>
-
-        <NodeOutputSection
-          nodeId={node.id}
-          output={node.output}
-          downloadFileName={`background-${Date.now()}.png`}
-        />
-        {node.error && (
-          <div className="text-xs text-red-400 mt-2">{node.error}</div>
-        )}
-      </div>
-    </div>
-  );
-}
-
-/**
- * CLOTHES NODE VIEW COMPONENT
- * 
- * Allows users to add or modify clothing on subjects in images.
- * Supports both preset clothing options and custom uploaded garments.
- * 
- * Key Features:
- * - Preset clothing gallery (Sukajan, Blazer, Suit, Women's Outfit)
- * - Custom clothing upload via drag/drop, file picker, or clipboard paste
- * - Visual selection interface with thumbnails
- * - Real-time preview of selected clothing
- * - Integration with AI processing pipeline
- * 
- * The node processes input images and applies the selected clothing using
- * AI models that understand garment fitting and realistic clothing application.
- * 
- * @param node - Clothes node data containing clothesImage, selectedPreset, etc.
- * @param onDelete - Callback to delete this node
- * @param onUpdate - Callback to update node properties
- * @param onStartConnection - Callback when starting connection from output
- * @param onEndConnection - Callback when ending connection at input
- * @param onProcess - Callback to process this node
- * @param onUpdatePosition - Callback to update node position
- * @param getNodeHistoryInfo - Function to get processing history
- * @param navigateNodeHistory - Function to navigate history
- * @param getCurrentNodeImage - Function to get current image
- */
-export function ClothesNodeView({ node, onDelete, onUpdate, onStartConnection, onEndConnection, onProcess, onUpdatePosition, getNodeHistoryInfo, navigateNodeHistory, getCurrentNodeImage }: any) {
-  // Handle node dragging functionality
-  const { localPos, onPointerDown, onPointerMove, onPointerUp } = useNodeDrag(node, onUpdatePosition);
-
-  /**
-   * Preset clothing options available for quick selection
-   * Each preset includes a display name and path to the reference image
-   */
-  const presetClothes = [
-    { name: "Sukajan", path: "/clothes/sukajan.png" },           // Japanese-style embroidered jacket
-    { name: "Blazer", path: "/clothes/blazzer.png" },            // Business blazer/jacket
-    { name: "Suit", path: "/clothes/suit.png" },                 // Formal business suit
-    { name: "Women's Outfit", path: "/clothes/womenoutfit.png" }, // Women's clothing ensemble
-  ];
-
-  const onDrop = async (e: React.DragEvent) => {
-    e.preventDefault();
-    const files = e.dataTransfer.files;
-    if (files && files.length) {
-      const reader = new FileReader();
-      reader.onload = () => onUpdate(node.id, { clothesImage: reader.result, selectedPreset: null });
-      reader.readAsDataURL(files[0]);
-    }
-  };
-
-  const onPaste = async (e: React.ClipboardEvent) => {
-    const items = e.clipboardData.items;
-    for (let i = 0; i < items.length; i++) {
-      if (items[i].type.startsWith("image/")) {
-        const file = items[i].getAsFile();
-        if (file) {
-          const reader = new FileReader();
-          reader.onload = () => onUpdate(node.id, { clothesImage: reader.result, selectedPreset: null });
-          reader.readAsDataURL(file);
-          return;
-        }
-      }
-    }
-    const text = e.clipboardData.getData("text");
-    if (text && (text.startsWith("http") || text.startsWith("data:image"))) {
-      onUpdate(node.id, { clothesImage: text, selectedPreset: null });
-    }
-  };
-
-  const selectPreset = (presetPath: string, presetName: string) => {
-    onUpdate(node.id, { clothesImage: presetPath, selectedPreset: presetName });
-  };
-
-  return (
-    <div
-      className="nb-node absolute w-[320px]"
-      style={{ left: localPos.x, top: localPos.y }}
-      onDrop={onDrop}
-      onDragOver={(e) => e.preventDefault()}
-      onPaste={onPaste}
-    >
-      <div
-        className="nb-header px-3 py-2 flex items-center justify-between rounded-t-[14px] cursor-grab active:cursor-grabbing"
-        onPointerDown={onPointerDown}
-        onPointerMove={onPointerMove}
-        onPointerUp={onPointerUp}
-      >
-        <Port className="in" nodeId={node.id} isOutput={false} onEndConnection={onEndConnection} onDisconnect={(nodeId) => onUpdate(nodeId, { input: undefined })} />
-        <div className="font-semibold text-sm flex-1 text-center">CLOTHES</div>
-        <div className="flex items-center gap-1">
-          <Button
-            variant="ghost"
-            size="icon"
-            className="text-destructive hover:bg-destructive/20 h-6 w-6"
-            onClick={(e) => {
-              e.stopPropagation();
-              e.preventDefault();
-              if (confirm('Delete this node?')) {
-                onDelete(node.id);
-              }
-            }}
-            onPointerDown={(e) => e.stopPropagation()}
-            title="Delete node"
-            aria-label="Delete node"
-          >
-            ×
-          </Button>
-          <Port className="out" nodeId={node.id} isOutput={true} onStartConnection={onStartConnection} />
-        </div>
-      </div>
-      {/* Node Content Area - Contains all controls, inputs, and outputs */}
-      <div className="p-3 space-y-3">
-        {node.input && (
-          <div className="flex justify-end mb-2">
-            <Button
-              variant="ghost"
-              size="sm"
-              onClick={() => onUpdate(node.id, { input: undefined })}
-              className="text-xs"
-            >
-              Clear Connection                                    {/* Remove input connection to this node */}
-            </Button>
-          </div>
-        )}
-        <div className="text-xs text-muted-foreground">Clothes Reference</div>
-
-        {/* Preset clothes options */}
-        <div className="flex gap-2">
-          {presetClothes.map((preset) => (
-            <button
-              key={preset.name}
-              className={`flex-1 p-2 rounded border ${node.selectedPreset === preset.name
-                ? "border-primary bg-primary/20"
-                : "border-border hover:border-primary/50"
-                }`}
-              onClick={() => selectPreset(preset.path, preset.name)}
-            >
-              <img src={preset.path} alt={preset.name} className="w-full h-28 object-contain rounded mb-1" />
-              <div className="text-xs">{preset.name}</div>
-            </button>
-          ))}
-        </div>
-
-        <div className="text-xs text-muted-foreground/50 text-center">— or —</div>
-
-        {/* Custom image upload */}
-        {node.clothesImage && !node.selectedPreset ? (
-          <div className="relative">
-            <img src={node.clothesImage} className="w-full rounded" alt="Clothes" />
-            <Button
-              variant="destructive"
-              size="sm"
-              className="absolute top-2 right-2"
-              onClick={() => onUpdate(node.id, { clothesImage: null, selectedPreset: null })}
-            >
-              Remove
-            </Button>
-          </div>
-        ) : !node.selectedPreset ? (
-          <label className="block">
-            <input
-              type="file"
-              accept="image/*"
-              className="hidden"
-              onChange={(e) => {
-                if (e.target.files?.length) {
-                  const reader = new FileReader();
-                  reader.onload = () => onUpdate(node.id, { clothesImage: reader.result, selectedPreset: null });
-                  reader.readAsDataURL(e.target.files[0]);
-                }
-              }}
-            />
-            <div className="border-2 border-dashed border-border rounded-lg p-6 text-center cursor-pointer hover:border-primary/50 transition-colors">
-              <div className="text-muted-foreground/40 text-lg mb-2">📁</div>
-              <p className="text-sm text-muted-foreground font-medium">Drop, upload, or paste clothes image</p>
-              <p className="text-xs text-muted-foreground/50 mt-1">JPG, PNG, WebP supported</p>
-            </div>
-          </label>
-        ) : null}
-
-        <Button
-          className="w-full"
-          onClick={() => onProcess(node.id)}
-          disabled={node.isRunning || !node.clothesImage}
-          title={!node.input ? "Connect an input first" : "Process all unprocessed nodes in chain"}
-        >
-          {node.isRunning ? "Processing..." : "Apply Clothes"}
-        </Button>
-        <NodeOutputSection
-          nodeId={node.id}
-          output={node.output}
-          downloadFileName={`clothes-${Date.now()}.png`}
-        />
-        {node.error && (
-          <div className="text-xs text-red-400 mt-2">{node.error}</div>
-        )}
-      </div>
-    </div>
-  );
-}
-
-/**
- * AGE NODE VIEW COMPONENT
- * 
- * Allows users to transform the apparent age of subjects in images.
- * Uses AI age transformation models to make people appear older or younger
- * while maintaining facial features and identity.
- * 
- * Key Features:
- * - Slider-based age selection (18-100 years)
- * - Real-time age value display
- * - Preserves facial identity during transformation
- * - Smooth age progression/regression
- * 
- * The AI models understand facial aging patterns and can:
- * - Add/remove wrinkles and age lines
- * - Adjust skin texture and tone
- * - Modify facial structure subtly
- * - Maintain eye color and basic facial features
- * 
- * @param node - Age node data containing targetAge, input, output, etc.
- * @param onDelete - Callback to delete this node
- * @param onUpdate - Callback to update node properties (targetAge)
- * @param onStartConnection - Callback when starting connection from output
- * @param onEndConnection - Callback when ending connection at input
- * @param onProcess - Callback to process age transformation
- * @param onUpdatePosition - Callback to update node position
- * @param getNodeHistoryInfo - Function to get processing history
- * @param navigateNodeHistory - Function to navigate history
- * @param getCurrentNodeImage - Function to get current image
- */
-export function AgeNodeView({ node, onDelete, onUpdate, onStartConnection, onEndConnection, onProcess, onUpdatePosition, getNodeHistoryInfo, navigateNodeHistory, getCurrentNodeImage }: any) {
-  // Handle node dragging functionality
-  const { localPos, onPointerDown, onPointerMove, onPointerUp } = useNodeDrag(node, onUpdatePosition);
-
-  return (
-    <div className="nb-node absolute w-[280px]" style={{ left: localPos.x, top: localPos.y }}>
-      <div
-        className="nb-header px-3 py-2 flex items-center justify-between rounded-t-[14px] cursor-grab active:cursor-grabbing"
-        onPointerDown={onPointerDown}
-        onPointerMove={onPointerMove}
-        onPointerUp={onPointerUp}
-      >
-        <Port className="in" nodeId={node.id} isOutput={false} onEndConnection={onEndConnection} onDisconnect={(nodeId) => onUpdate(nodeId, { input: undefined })} />
-        <div className="font-semibold text-sm flex-1 text-center">AGE</div>
-        <div className="flex items-center gap-1">
-          <Button
-            variant="ghost"
-            size="icon"
-            className="text-destructive hover:bg-destructive/20 h-6 w-6"
-            onClick={(e) => {
-              e.stopPropagation();
-              e.preventDefault();
-              if (confirm('Delete this node?')) {
-                onDelete(node.id);
-              }
-            }}
-            onPointerDown={(e) => e.stopPropagation()}
-            title="Delete node"
-            aria-label="Delete node"
-          >
-            ×
-          </Button>
-          <Port className="out" nodeId={node.id} isOutput={true} onStartConnection={onStartConnection} />
-        </div>
-      </div>
-      {/* Node Content Area - Contains all controls, inputs, and outputs */}
-      <div className="p-3 space-y-3">
-        {node.input && (
-          <div className="flex justify-end mb-2">
-            <Button
-              variant="ghost"
-              size="sm"
-              onClick={() => onUpdate(node.id, { input: undefined })}
-              className="text-xs"
-            >
-              Clear Connection                                    {/* Remove input connection to this node */}
-            </Button>
-          </div>
-        )}
-        <div>
-          <Slider
-            label="Target Age"
-            valueLabel={`${node.targetAge || 30} years`}
-            min={18}
-            max={100}
-            value={node.targetAge || 30}
-            onChange={(e) => onUpdate(node.id, { targetAge: parseInt((e.target as HTMLInputElement).value) })}
-          />
-        </div>
-        <Button
-          className="w-full"
-          onClick={() => onProcess(node.id)}
-          disabled={node.isRunning}
-          title={!node.input ? "Connect an input first" : "Process all unprocessed nodes in chain"}
-        >
-          {node.isRunning ? "Processing..." : "Apply Age"}
-        </Button>
-        <NodeOutputSection
-          nodeId={node.id}
-          output={node.output}
-          downloadFileName={`age-${Date.now()}.png`}
-        />
-        {node.error && (
-          <div className="text-xs text-red-400 mt-2">{node.error}</div>
-        )}
-      </div>
-    </div>
-  );
-}
-
-/**
- * CAMERA NODE VIEW COMPONENT
- * 
- * Applies professional camera settings and photographic effects to images.
- * Simulates various camera equipment, settings, and photographic techniques
- * to achieve specific visual styles and technical characteristics.
- * 
- * Key Features:
- * - Complete camera settings simulation (focal length, aperture, shutter speed, ISO)
- * - Film stock emulation (Kodak, Fuji, Ilford, etc.)
- * - Professional lighting setups (studio, natural, dramatic)
- * - Composition guides (rule of thirds, golden ratio, etc.)
- * - Bokeh effects and depth of field control
- * - Color temperature and white balance adjustment
- * - Aspect ratio modifications
- * 
- * Technical Settings Available:
- * - Focal lengths from fisheye (8mm) to telephoto (400mm)
- * - Aperture range from f/0.95 to f/22
- * - Shutter speeds from 1/8000s to 30s
- * - ISO values from 50 to 12800
- * - Professional lighting setups
- * - Film stock characteristics
- * 
- * @param node - Camera node data containing all camera settings
- * @param onDelete - Callback to delete this node
- * @param onUpdate - Callback to update camera settings
- * @param onStartConnection - Callback when starting connection from output
- * @param onEndConnection - Callback when ending connection at input
- * @param onProcess - Callback to process camera effects
- * @param onUpdatePosition - Callback to update node position
- * @param getNodeHistoryInfo - Function to get processing history
- * @param navigateNodeHistory - Function to navigate history
- * @param getCurrentNodeImage - Function to get current image
- */
-export function CameraNodeView({ node, onDelete, onUpdate, onStartConnection, onEndConnection, onProcess, onUpdatePosition, getNodeHistoryInfo, navigateNodeHistory, getCurrentNodeImage }: any) {
-  // Handle node dragging functionality
-  const { localPos, onPointerDown, onPointerMove, onPointerUp } = useNodeDrag(node, onUpdatePosition);
-
-  // Camera lens focal length options (affects field of view and perspective)
-<<<<<<< HEAD
-  const focalLengths = ["None", "8mm", "12mm", "24mm", "35mm", "50mm", "85mm", "100mm", "135mm"];
-  
-=======
-  const focalLengths = ["None", "8mm", "12mm", "24mm", "35mm", "50mm", "85mm"];
-
->>>>>>> 810328f4
-  // Aperture settings (affects depth of field and exposure)
-  const apertures = ["None", "f/0.95", "f/1.2", "f/1.4", "f/1.8", "f/2", "f/2.8", "f/4", "f/5.6", "f/11"];
-
-  // Shutter speed options (affects motion blur and exposure)
-  const shutterSpeeds = ["None", "1/1000s", "1/250s", "1/30s", "1/15", "5s",];
-
-  // White balance presets for different lighting conditions
-  const whiteBalances = ["None", "2800K candlelight", "3200K tungsten", "4000K fluorescent", "5600K daylight", "6500K cloudy", "7000K shade", "8000K blue sky"];
-
-  // Camera angle and perspective options
-  const angles = ["None", "eye level", "low angle", "high angle", "Dutch tilt", "bird's eye", "worm's eye", "over the shoulder", "POV"];
-
-  // ISO sensitivity values (affects image noise and exposure)
-  const isoValues = ["None", "ISO 100", "ISO 400", "ISO 1600", "ISO 6400"];
-
-  // Film stock emulation for different photographic styles
-  const filmStyles = ["None", "RAW", "Kodak Portra", "Fuji Velvia", "Kodak Gold 200", "Black & White", "Sepia", "Vintage", "Film Noir"];
-
-  // Professional lighting setups and natural lighting conditions
-  const lightingTypes = ["None", "Natural Light", "Golden Hour", "Blue Hour", "Studio Lighting", "Rembrandt", "Split Lighting", "Butterfly Lighting", "Loop Lighting", "Rim Lighting", "Silhouette", "High Key", "Low Key"];
-
-  // Bokeh (background blur) styles for different lens characteristics
-  const bokehStyles = ["None", "Smooth Bokeh", "Swirly Bokeh", "Hexagonal Bokeh", "Cat Eye Bokeh", "Bubble Bokeh"];
-
-  // Motion blur options
-  const motionBlurOptions = ["None", "Light Motion Blur", "Medium Motion Blur", "Heavy Motion Blur", "Radial Blur", "Zoom Blur"];
-
-  return (
-    <div className="nb-node absolute w-[360px]" style={{ left: localPos.x, top: localPos.y }}>
-      <div
-        className="nb-header px-3 py-2 flex items-center justify-between rounded-t-[14px] cursor-grab active:cursor-grabbing"
-        onPointerDown={onPointerDown}
-        onPointerMove={onPointerMove}
-        onPointerUp={onPointerUp}
-      >
-        <Port className="in" nodeId={node.id} isOutput={false} onEndConnection={onEndConnection} onDisconnect={(nodeId) => onUpdate(nodeId, { input: undefined })} />
-        <div className="font-semibold text-sm flex-1 text-center">CAMERA</div>
-        <div className="flex items-center gap-1">
-          <Button
-            variant="ghost"
-            size="icon"
-            className="text-destructive hover:bg-destructive/20 h-6 w-6"
-            onClick={(e) => {
-              e.stopPropagation();
-              e.preventDefault();
-              if (confirm('Delete this node?')) {
-                onDelete(node.id);
-              }
-            }}
-            onPointerDown={(e) => e.stopPropagation()}
-            title="Delete node"
-            aria-label="Delete node"
-          >
-            ×
-          </Button>
-          <Port className="out" nodeId={node.id} isOutput={true} onStartConnection={onStartConnection} />
-        </div>
-      </div>
-      <div className="p-3 space-y-2 max-h-[500px] overflow-y-auto scrollbar-thin">
-        {node.input && (
-          <div className="flex justify-end mb-2">
-            <Button
-              variant="ghost"
-              size="sm"
-              onClick={() => onUpdate(node.id, { input: undefined })}
-              className="text-xs"
-            >
-              Clear Connection                                    {/* Remove input connection to this node */}
-            </Button>
-          </div>
-        )}
-        {/* Basic Camera Settings Section */}
-        <div className="text-xs text-muted-foreground font-semibold mb-1">Basic Settings</div>
-        <div className="grid grid-cols-2 gap-2">                     {/* 2-column grid for compact layout */}
-          {/* Motion Blur Control - adds movement effects */}
-          <div>
-            <label className="text-xs text-muted-foreground">Motion Blur</label>
-            <Select
-              className="w-full"
-              value={node.motionBlur || "None"}                   // Default to "None" if not set
-              onChange={(e) => onUpdate(node.id, { motionBlur: (e.target as HTMLSelectElement).value })}
-              title="Select Motion Blur Effect"
-            >
-              {motionBlurOptions.map(f => <option key={f} value={f}>{f}</option>)}
-            </Select>
-          </div>
-          {/* Focal Length Control - affects field of view and perspective */}
-          <div>
-            <label className="text-xs text-muted-foreground">Focal Length</label>
-            <Select
-              className="w-full"
-              value={node.focalLength || "None"}                   // Default to "None" if not set
-              onChange={(e) => onUpdate(node.id, { focalLength: (e.target as HTMLSelectElement).value })}
-              title="Select lens focal length - affects field of view and perspective distortion"
-            >
-              {focalLengths.map(f => <option key={f} value={f}>{f}</option>)}
-            </Select>
-          </div>
-
-          {/* Aperture Control - affects depth of field and exposure */}
-          <div>
-            <label className="text-xs text-muted-foreground">Aperture</label>
-            <Select
-              className="w-full"
-              value={node.aperture || "None"}                     // Default to "None" if not set
-              onChange={(e) => onUpdate(node.id, { aperture: (e.target as HTMLSelectElement).value })}
-              title="Select aperture value - lower f-numbers create shallower depth of field"
-            >
-              {apertures.map(a => <option key={a} value={a}>{a}</option>)}
-            </Select>
-          </div>
-
-          {/* Shutter Speed Control - affects motion blur and exposure */}
-          <div>
-            <label className="text-xs text-muted-foreground">Shutter Speed</label>
-            <Select
-              className="w-full"
-              value={node.shutterSpeed || "None"}                 // Default to "None" if not set
-              onChange={(e) => onUpdate(node.id, { shutterSpeed: (e.target as HTMLSelectElement).value })}
-              title="Select shutter speed - faster speeds freeze motion, slower speeds create blur"
-            >
-              {shutterSpeeds.map(s => <option key={s} value={s}>{s}</option>)}
-            </Select>
-          </div>
-
-          {/* ISO Control - affects sensor sensitivity and image noise */}
-          <div>
-            <label className="text-xs text-muted-foreground">ISO</label>
-            <Select
-              className="w-full"
-              value={node.iso || "None"}                          // Default to "None" if not set
-              onChange={(e) => onUpdate(node.id, { iso: (e.target as HTMLSelectElement).value })}
-              title="Select ISO value - higher values increase sensitivity but add noise"
-            >
-              {isoValues.map(i => <option key={i} value={i}>{i}</option>)}
-            </Select>
-          </div>
-        </div>
-
-        {/* Creative Settings */}
-        <div className="text-xs text-white/50 font-semibold mb-1 mt-3">Creative Settings</div>
-        <div className="grid grid-cols-2 gap-2">
-          <div>
-            <label className="text-xs text-muted-foreground">White Balance</label>
-            <Select
-              className="w-full"
-              value={node.whiteBalance || "None"}
-              onChange={(e) => onUpdate(node.id, { whiteBalance: (e.target as HTMLSelectElement).value })}
-            >
-              {whiteBalances.map(w => <option key={w} value={w}>{w}</option>)}
-            </Select>
-          </div>
-          <div>
-            <label className="text-xs text-muted-foreground">Film Style</label>
-            <Select
-              className="w-full"
-              value={node.filmStyle || "None"}
-              onChange={(e) => onUpdate(node.id, { filmStyle: (e.target as HTMLSelectElement).value })}
-            >
-              {filmStyles.map(f => <option key={f} value={f}>{f}</option>)}
-            </Select>
-          </div>
-          <div>
-            <label className="text-xs text-muted-foreground">Lighting</label>
-            <Select
-              className="w-full"
-              value={node.lighting || "None"}
-              onChange={(e) => onUpdate(node.id, { lighting: (e.target as HTMLSelectElement).value })}
-            >
-              {lightingTypes.map(l => <option key={l} value={l}>{l}</option>)}
-            </Select>
-          </div>
-          <div>
-            <label className="text-xs text-muted-foreground">Bokeh Style</label>
-            <Select
-              className="w-full"
-              value={node.bokeh || "None"}
-              onChange={(e) => onUpdate(node.id, { bokeh: (e.target as HTMLSelectElement).value })}
-            >
-              {bokehStyles.map(b => <option key={b} value={b}>{b}</option>)}
-            </Select>
-          </div>
-        </div>
-
-        {/* Composition Settings */}
-        <div className="text-xs text-muted-foreground font-semibold mb-1 mt-3">Composition</div>
-        <div className="grid grid-cols-2 gap-2">
-          <div>
-            <label className="text-xs text-muted-foreground">Camera Angle</label>
-            <Select
-              className="w-full"
-              value={node.angle || "None"}
-              onChange={(e) => onUpdate(node.id, { angle: (e.target as HTMLSelectElement).value })}
-            >
-              {angles.map(a => <option key={a} value={a}>{a}</option>)}
-            </Select>
-          </div>
-        </div>
-        <Button
-          className="w-full"
-          onClick={() => onProcess(node.id)}
-          disabled={node.isRunning}
-          title={!node.input ? "Connect an input first" : "Process all unprocessed nodes in chain"}
-        >
-          {node.isRunning ? "Processing..." : "Apply Camera Settings"}
-        </Button>
-        <div className="mt-2">
-          <NodeOutputSection
-            nodeId={node.id}
-            output={node.output}
-            downloadFileName={`camera-${Date.now()}.png`}
-          />
-        </div>
-        {node.error && (
-          <div className="text-xs text-red-400 mt-2">{node.error}</div>
-        )}
-      </div>
-    </div>
-  );
-}
-
-/**
- * FACE NODE VIEW COMPONENT
- * 
- * Provides comprehensive facial feature modification capabilities.
- * Allows users to change various aspects of faces in images including
- * hairstyles, expressions, facial hair, accessories, and makeup.
- * 
- * Key Features:
- * - Hairstyle modifications (short, long, curly, straight, etc.)
- * - Facial expression changes (happy, sad, surprised, etc.)
- * - Beard and mustache styling options
- * - Accessory addition (sunglasses, hats)
- * - Makeup application with preset styles
- * - Skin enhancement (pimple removal)
- * 
- * The AI models can:
- * - Preserve facial identity while making changes
- * - Apply realistic hair textures and colors
- * - Generate natural-looking expressions
- * - Add accessories that fit properly
- * - Apply makeup that matches lighting and skin tone
- * 
- * @param node - Face node data containing all face modification settings
- * @param onDelete - Callback to delete this node
- * @param onUpdate - Callback to update face settings
- * @param onStartConnection - Callback when starting connection from output
- * @param onEndConnection - Callback when ending connection at input
- * @param onProcess - Callback to process face modifications
- * @param onUpdatePosition - Callback to update node position
- * @param getNodeHistoryInfo - Function to get processing history
- * @param navigateNodeHistory - Function to navigate history
- * @param getCurrentNodeImage - Function to get current image
- */
-export function FaceNodeView({ node, onDelete, onUpdate, onStartConnection, onEndConnection, onProcess, onUpdatePosition, getNodeHistoryInfo, navigateNodeHistory, getCurrentNodeImage }: any) {
-  // Handle node dragging functionality
-  const { localPos, onPointerDown, onPointerMove, onPointerUp } = useNodeDrag(node, onUpdatePosition);
-
-  // Available hairstyle options for hair modification
-  const hairstyles = ["None", "short", "long", "curly", "straight", "bald", "mohawk", "ponytail"];
-
-  // Facial expression options for emotion changes
-  const expressions = ["None", "happy", "serious", "smiling", "laughing", "sad", "surprised", "angry"];
-
-  // Beard and facial hair styling options
-  const beardStyles = ["None", "stubble", "goatee", "full beard", "mustache", "clean shaven"];
-
-  return (
-    <div className="nb-node absolute w-[340px]" style={{ left: localPos.x, top: localPos.y }}>
-      <div
-        className="nb-header px-3 py-2 flex items-center justify-between rounded-t-[14px] cursor-grab active:cursor-grabbing"
-        onPointerDown={onPointerDown}
-        onPointerMove={onPointerMove}
-        onPointerUp={onPointerUp}
-      >
-        <Port className="in" nodeId={node.id} isOutput={false} onEndConnection={onEndConnection} onDisconnect={(nodeId) => onUpdate(nodeId, { input: undefined })} />
-        <div className="font-semibold text-sm flex-1 text-center">FACE</div>
-        <div className="flex items-center gap-1">
-          <Button
-            variant="ghost"
-            size="icon"
-            className="text-destructive hover:bg-destructive/20 h-6 w-6"
-            onClick={(e) => {
-              e.stopPropagation();
-              e.preventDefault();
-              if (confirm('Delete this node?')) {
-                onDelete(node.id);
-              }
-            }}
-            onPointerDown={(e) => e.stopPropagation()}
-            title="Delete node"
-            aria-label="Delete node"
-          >
-            ×
-          </Button>
-          <Port className="out" nodeId={node.id} isOutput={true} onStartConnection={onStartConnection} />
-        </div>
-      </div>
-      <div className="p-3 space-y-2 max-h-[500px] overflow-y-auto scrollbar-thin">
-        {node.input && (
-          <div className="flex justify-end mb-2">
-            <Button
-              variant="ghost"
-              size="sm"
-              onClick={() => onUpdate(node.id, { input: undefined })}
-              className="text-xs"
-            >
-              Clear Connection                                    {/* Remove input connection to this node */}
-            </Button>
-          </div>
-        )}
-        {/* Face Enhancement Checkboxes - toggleable options for face improvements and accessories */}
-        <div className="space-y-2">
-          {/* Pimple removal option for skin enhancement */}
-          <label className="flex items-center gap-2 text-xs cursor-pointer">
-            <Checkbox
-              checked={node.faceOptions?.removePimples || false}    // Default to false if not set
-              onChange={(e) => onUpdate(node.id, {
-                faceOptions: {
-                  ...node.faceOptions,                             // Preserve existing options
-                  removePimples: (e.target as HTMLInputElement).checked // Update pimple removal setting
-                }
-              })}
-            />
-            Remove pimples                                          {/* Clean up skin imperfections */}
-          </label>
-
-          {/* Sunglasses addition option */}
-          <label className="flex items-center gap-2 text-xs cursor-pointer">
-            <Checkbox
-              checked={node.faceOptions?.addSunglasses || false}    // Default to false if not set
-              onChange={(e) => onUpdate(node.id, {
-                faceOptions: {
-                  ...node.faceOptions,                             // Preserve existing options
-                  addSunglasses: (e.target as HTMLInputElement).checked // Update sunglasses setting
-                }
-              })}
-            />
-            Add sunglasses                                          {/* Add stylish sunglasses accessory */}
-          </label>
-
-          {/* Hat addition option */}
-          <label className="flex items-center gap-2 text-xs cursor-pointer">
-            <Checkbox
-              checked={node.faceOptions?.addHat || false}           // Default to false if not set
-              onChange={(e) => onUpdate(node.id, {
-                faceOptions: {
-                  ...node.faceOptions,                             // Preserve existing options
-                  addHat: (e.target as HTMLInputElement).checked   // Update hat setting
-                }
-              })}
-            />
-            Add hat                                                 {/* Add hat accessory */}
-          </label>
-        </div>
-
-        <div>
-          <label className="text-xs text-white/70">Hairstyle</label>
-          <Select
-            className="w-full"
-            value={node.faceOptions?.changeHairstyle || "None"}
-            onChange={(e) => onUpdate(node.id, {
-              faceOptions: { ...node.faceOptions, changeHairstyle: (e.target as HTMLSelectElement).value }
-            })}
-          >
-            {hairstyles.map(h => <option key={h} value={h}>{h}</option>)}
-          </Select>
-        </div>
-
-        <div>
-          <label className="text-xs text-white/70">Expression</label>
-          <Select
-            className="w-full"
-            value={node.faceOptions?.facialExpression || "None"}
-            onChange={(e) => onUpdate(node.id, {
-              faceOptions: { ...node.faceOptions, facialExpression: (e.target as HTMLSelectElement).value }
-            })}
-          >
-            {expressions.map(e => <option key={e} value={e}>{e}</option>)}
-          </Select>
-        </div>
-
-        <div>
-          <label className="text-xs text-white/70">Beard</label>
-          <Select
-            className="w-full"
-            value={node.faceOptions?.beardStyle || "None"}
-            onChange={(e) => onUpdate(node.id, {
-              faceOptions: { ...node.faceOptions, beardStyle: (e.target as HTMLSelectElement).value }
-            })}
-          >
-            {beardStyles.map(b => <option key={b} value={b}>{b}</option>)}
-          </Select>
-        </div>
-
-        {/* Makeup Selection Section - allows users to choose makeup application */}
-        <div>
-          <label className="text-xs text-muted-foreground">Makeup</label>
-          <div className="grid grid-cols-2 gap-2 mt-2">              {/* 2-column grid for makeup options */}
-
-            {/* No Makeup Option - removes or prevents makeup application */}
-            <button
-              className={`p-1 rounded border transition-colors ${!node.faceOptions?.selectedMakeup || node.faceOptions?.selectedMakeup === "None"
-                ? "border-indigo-400 bg-indigo-500/20"             // Highlighted when selected
-                : "border-white/20 hover:border-white/40"           // Default and hover states
-                }`}
-              onClick={() => onUpdate(node.id, {
-                faceOptions: {
-                  ...node.faceOptions,                               // Preserve other face options
-                  selectedMakeup: "None",                            // Set makeup to none
-                  makeupImage: null                                   // Clear makeup image reference
-                }
-              })}
-              title="No makeup application - natural look"
-            >
-              {/* Visual placeholder for no makeup option */}
-              <div className="w-full h-24 flex items-center justify-center text-xs text-muted-foreground/60 border border-dashed border-border rounded mb-1">
-                No Makeup                                             {/* Text indicator for no makeup */}
-              </div>
-              <div className="text-xs">None</div>                  {/* Option label */}
-            </button>
-
-            {/* Makeup Application Option - applies preset makeup style */}
-            <button
-              className={`p-1 rounded border transition-colors ${node.faceOptions?.selectedMakeup === "Makeup"
-                ? "border-primary bg-primary/20"             // Highlighted when selected
-                : "border-border hover:border-primary/50"           // Default and hover states
-                }`}
-              onClick={() => onUpdate(node.id, {
-                faceOptions: {
-                  ...node.faceOptions,                               // Preserve other face options
-                  selectedMakeup: "Makeup",                          // Set makeup type
-                  makeupImage: "/makeup/makeup1.png"                 // Reference image for makeup style
-                }
-              })}
-              title="Apply makeup style - enhances facial features"
-            >
-              {/* Makeup preview image */}
-              <img
-                src="/makeup/makeup1.png"
-                alt="Makeup Style Preview"
-                className="w-full h-24 object-contain rounded mb-1"
-                title="Preview of makeup style that will be applied"
-              />
-              <div className="text-xs">Makeup</div>               {/* Option label */}
-            </button>
-          </div>
-        </div>
-
-        <Button
-          className="w-full"
-          onClick={() => onProcess(node.id)}
-          disabled={node.isRunning}
-          title={!node.input ? "Connect an input first" : "Process all unprocessed nodes in chain"}
-        >
-          {node.isRunning ? "Processing..." : "Apply Face Changes"}
-        </Button>
-        <div className="mt-2">
-          <NodeOutputSection
-            nodeId={node.id}
-            output={node.output}
-            downloadFileName={`face-${Date.now()}.png`}
-          />
-        </div>
-        {node.error && (
-          <div className="text-xs text-red-400 mt-2">{node.error}</div>
-        )}
-      </div>
-    </div>
-  );
-}
-
-/**
- * STYLE NODE VIEW COMPONENT
- * 
- * Applies artistic style transfer to images, transforming them to match
- * various artistic movements, pop culture aesthetics, and visual styles.
- * 
- * Key Features:
- * - Wide variety of artistic styles (anime, fine art, pop culture)
- * - Adjustable style strength for subtle or dramatic transformations
- * - Preserves original image content while applying style characteristics
- * - Real-time style preview and processing
- * 
- * Style Categories Available:
- * - Anime styles (90s anime, My Hero Academia, Dragon Ball Z)
- * - Fine art movements (Ukiyo-e, Cubism, Post-Impressionism)
- * - Modern aesthetics (Cyberpunk, Steampunk)
- * - Pop culture (Simpsons, Family Guy, Arcane)
- * - Cinematic styles (Breaking Bad, Stranger Things)
- * 
- * The AI style transfer models can:
- * - Apply artistic brushstrokes and textures
- * - Adapt color palettes to match target styles
- * - Maintain subject recognition while stylizing
- * - Handle various image compositions and subjects
- * 
- * @param node - Style node data containing stylePreset, styleStrength, etc.
- * @param onDelete - Callback to delete this node
- * @param onUpdate - Callback to update style settings
- * @param onStartConnection - Callback when starting connection from output
- * @param onEndConnection - Callback when ending connection at input
- * @param onProcess - Callback to process style transfer
- * @param onUpdatePosition - Callback to update node position
- * @param getNodeHistoryInfo - Function to get processing history
- * @param navigateNodeHistory - Function to navigate history
- * @param getCurrentNodeImage - Function to get current image
- */
-export function StyleNodeView({ node, onDelete, onUpdate, onStartConnection, onEndConnection, onProcess, onUpdatePosition, getNodeHistoryInfo, navigateNodeHistory, getCurrentNodeImage }: any) {
-  // Handle node dragging functionality
-  const { localPos, onPointerDown, onPointerMove, onPointerUp } = useNodeDrag(node, onUpdatePosition);
-
-  /**
-   * Available artistic style options with descriptive labels
-   * Each style represents a different artistic movement or pop culture aesthetic
-   */
-  const styleOptions = [
-    { value: "90s-anime", label: "90's Anime Style" },
-    { value: "mha", label: "My Hero Academia Style" },
-    { value: "dbz", label: "Dragon Ball Z Style" },
-    { value: "ukiyo-e", label: "Ukiyo-e Style" },
-    { value: "spiderverse", label: "Spiderverse Style" },
-    { value: "cubism", label: "Cubism Style" },
-    { value: "van-gogh", label: "Post-Impressionist (Van Gogh) Style" },
-    { value: "simpsons", label: "Simpsons Style" },
-    { value: "family-guy", label: "Family Guy Style" },
-    { value: "pixar", label: "Pixar Style" },
-    { value: "manga", label: "Manga Style" },
-  ];
-
-  return (
-    <div
-      className="nb-node absolute w-[320px]"
-      style={{ left: localPos.x, top: localPos.y }}
-    >
-      <div
-        className="nb-header px-3 py-2 flex items-center justify-between rounded-t-[14px] cursor-grab active:cursor-grabbing"
-        onPointerDown={onPointerDown}
-        onPointerMove={onPointerMove}
-        onPointerUp={onPointerUp}
-      >
-        <Port className="in" nodeId={node.id} isOutput={false} onEndConnection={onEndConnection} onDisconnect={(nodeId) => onUpdate(nodeId, { input: undefined })} />
-        <div className="font-semibold text-sm flex-1 text-center">STYLE</div>
-        <div className="flex items-center gap-1">
-          <Button
-            variant="ghost"
-            size="icon"
-            className="text-destructive hover:bg-destructive/20 h-6 w-6"
-            onClick={(e) => {
-              e.stopPropagation();
-              e.preventDefault();
-              if (confirm('Delete this node?')) {
-                onDelete(node.id);
-              }
-            }}
-            onPointerDown={(e) => e.stopPropagation()}
-            title="Delete node"
-            aria-label="Delete node"
-          >
-            ×
-          </Button>
-          <Port className="out" nodeId={node.id} isOutput={true} onStartConnection={onStartConnection} />
-        </div>
-      </div>
-      {/* Node Content Area - Contains all controls, inputs, and outputs */}
-      <div className="p-3 space-y-3">
-        {node.input && (
-          <div className="flex justify-end mb-2">
-            <Button
-              variant="ghost"
-              size="sm"
-              onClick={() => onUpdate(node.id, { input: undefined })}
-              className="text-xs"
-            >
-              Clear Connection                                    {/* Remove input connection to this node */}
-            </Button>
-          </div>
-        )}
-        <div className="text-xs text-muted-foreground">Art Style</div>
-        <div className="text-xs text-muted-foreground/50 mb-2">Select an artistic style to apply to your image</div>
-        <Select
-          className="w-full bg-background border-border text-foreground focus:border-ring [&>option]:bg-background [&>option]:text-foreground"
-          value={node.stylePreset || ""}
-          onChange={(e) => onUpdate(node.id, { stylePreset: (e.target as HTMLSelectElement).value })}
-        >
-          <option value="" className="bg-background">Select a style...</option>
-          {styleOptions.map(opt => (
-            <option key={opt.value} value={opt.value} className="bg-background">
-              {opt.label}
-            </option>
-          ))}
-        </Select>
-        {/* Style Strength Slider - controls how strongly the style is applied */}
-        <div>
-          <Slider
-            label="Style Strength"                                 // Slider label
-            valueLabel={`${node.styleStrength || 50}%`}            // Display current percentage value
-            min={0}                                                 // Minimum strength (subtle effect)
-            max={100}                                               // Maximum strength (full style transfer)
-            value={node.styleStrength || 50}                       // Current value (default 50%)
-            onChange={(e) => onUpdate(node.id, {
-              styleStrength: parseInt((e.target as HTMLInputElement).value) // Update strength value
-            })}
-            title="Adjust how strongly the artistic style is applied - lower values are more subtle"
-          />
-        </div>
-        {/* Style Processing Button - triggers the style transfer operation */}
-        <Button
-          className="w-full"
-          onClick={() => onProcess(node.id)}                        // Start style transfer processing
-          disabled={node.isRunning || !node.stylePreset}           // Disable if processing or no style selected
-          title={
-            !node.input ? "Connect an input first" :               // No input connection
-              !node.stylePreset ? "Select a style first" :           // No style selected
-                "Apply the selected artistic style to your input image" // Ready to process
-          }
-        >
-          {/* Dynamic button text based on processing state */}
-          {node.isRunning ? "Applying Style..." : "Apply Style Transfer"}
-        </Button>
-        <NodeOutputSection
-          nodeId={node.id}
-          output={node.output}
-          downloadFileName={`style-${Date.now()}.png`}
-        />
-        {node.error && (
-          <div className="text-xs text-red-400 mt-2">{node.error}</div>
-        )}
-      </div>
-    </div>
-  );
-}
-
-/**
- * LIGHTNING NODE VIEW COMPONENT
- * 
- * Applies professional lighting effects to images to enhance mood,
- * atmosphere, and visual impact. Simulates various lighting setups
- * commonly used in photography and cinematography.
- * 
- * Key Features:
- * - Professional lighting presets (studio, natural, dramatic)
- * - Visual preset selection with thumbnails
- * - Realistic lighting simulation
- * - Shadow and highlight adjustment
- * 
- * Lighting Types Available:
- * - Studio Light: Controlled, even lighting for professional portraits
- * - Natural Light: Soft, organic lighting that mimics daylight
- * - Dramatic Light: High-contrast lighting for artistic effect
- * 
- * The lighting effects can:
- * - Add realistic shadows and highlights
- * - Enhance subject dimensionality
- * - Create mood and atmosphere
- * - Simulate professional lighting equipment
- * 
- * @param node - Lightning node data containing selectedLighting, lightingImage
- * @param onDelete - Callback to delete this node
- * @param onUpdate - Callback to update lighting settings
- * @param onStartConnection - Callback when starting connection from output
- * @param onEndConnection - Callback when ending connection at input
- * @param onProcess - Callback to process lighting effects
- * @param onUpdatePosition - Callback to update node position
- * @param getNodeHistoryInfo - Function to get processing history
- * @param navigateNodeHistory - Function to navigate history
- * @param getCurrentNodeImage - Function to get current image
- */
-export function LightningNodeView({ node, onDelete, onUpdate, onStartConnection, onEndConnection, onProcess, onUpdatePosition, getNodeHistoryInfo, navigateNodeHistory, getCurrentNodeImage }: any) {
-  // Handle node dragging functionality
-  const { localPos, onPointerDown, onPointerMove, onPointerUp } = useNodeDrag(node, onUpdatePosition);
-
-  /**
-   * Available lighting preset options with text descriptions
-   * Each preset uses detailed lighting prompts instead of reference images
-   */
-  const presetLightings = [
-    {
-      name: "Moody Cinematic",
-      path: "/lighting/light1.png",
-      prompt: "Moody cinematic portrait lighting with a sharp vertical beam of warm orange-red light cutting across the face and neck, contrasted with cool teal ambient fill on the surrounding areas. Strong chiaroscuro effect, deep shadows, high contrast between warm and cool tones, dramatic spotlight strip"
-    },
-    {
-      name: "Dual-Tone Neon",
-      path: "/lighting/light2.png",
-      prompt: "Cinematic portrait lighting with strong dual-tone rim lights: deep blue light illuminating the front-left side of the face, intense red light as a rim light from the back-right, dark black background, high contrast, minimal fill light, dramatic neon glow"
-    },
-    {
-      name: "Natural Shadow Play",
-      path: "/lighting/light3.png",
-      prompt: "DRAMATIC natural shadow play with hard directional sunlight filtering through foliage, creating bold contrasting patterns of light and shadow across the subject. Strong chiaroscuro effect with deep blacks and bright highlights, dappled leaf shadows dancing across face and body, creating an artistic interplay of illumination and darkness. Emphasize the sculptural quality of light carving through shadow, with sharp shadow edges and brilliant sun-kissed highlights for maximum visual impact"
-    },
-  ];
-
-  /**
-   * Handle selection of a lighting preset
-   * Updates with the text prompt instead of reference image
-   */
-  const selectLighting = (lightingPath: string, lightingName: string, lightingPrompt: string) => {
-    onUpdate(node.id, {
-      lightingPrompt: lightingPrompt,                              // Text prompt for lighting effect
-      selectedLighting: lightingName                               // Name of selected lighting preset
-    });
-  };
-
-  return (
-    <div className="nb-node absolute text-white w-[320px]" style={{ left: localPos.x, top: localPos.y }}>
-      <div
-        className="nb-header px-3 py-2 flex items-center justify-between rounded-t-[14px] cursor-grab active:cursor-grabbing"
-        onPointerDown={onPointerDown}
-        onPointerMove={onPointerMove}
-        onPointerUp={onPointerUp}
-      >
-        <Port className="in" nodeId={node.id} isOutput={false} onEndConnection={onEndConnection} onDisconnect={(nodeId) => onUpdate(nodeId, { input: undefined })} />
-        <div className="font-semibold text-sm flex-1 text-center">LIGHTNING</div>
-        <div className="flex items-center gap-1">
-          <Button
-            variant="ghost"
-            size="icon"
-            className="text-destructive hover:bg-destructive/20 h-6 w-6"
-            onClick={(e) => {
-              e.stopPropagation();
-              e.preventDefault();
-              if (confirm('Delete this node?')) {
-                onDelete(node.id);
-              }
-            }}
-            onPointerDown={(e) => e.stopPropagation()}
-            title="Delete node"
-            aria-label="Delete node"
-          >
-            ×
-          </Button>
-          <Port className="out" nodeId={node.id} isOutput={true} onStartConnection={onStartConnection} />
-        </div>
-      </div>
-      {/* Node Content Area - Contains all controls, inputs, and outputs */}
-      <div className="p-3 space-y-3">
-        {node.input && (
-          <div className="flex justify-end mb-2">
-            <Button
-              variant="ghost"
-              size="sm"
-              onClick={() => onUpdate(node.id, { input: undefined })}
-              className="text-xs"
-            >
-              Clear Connection                                    {/* Remove input connection to this node */}
-            </Button>
-          </div>
-        )}
-        <div className="text-xs text-muted-foreground">Lighting Presets</div>
-
-        <div className="grid grid-cols-2 gap-2">
-          {presetLightings.map((preset) => (
-            <button
-              key={preset.name}
-              className={`p-2 rounded border ${node.selectedLighting === preset.name
-                ? "border-primary bg-primary/20"
-                : "border-border hover:border-primary/50"
-                }`}
-              onClick={() => selectLighting(preset.path, preset.name, preset.prompt)}
-            >
-              <img
-                src={preset.path}
-                alt={preset.name}
-                className="w-full h-24 object-contain rounded mb-1"
-                title="Click to select lighting"
-              />
-              <div className="text-xs">{preset.name}</div>
-            </button>
-          ))}
-        </div>
-
-        <Button
-          className="w-full"
-          onClick={() => onProcess(node.id)}
-          disabled={node.isRunning || !node.selectedLighting}
-          title={!node.input ? "Connect an input first" : !node.selectedLighting ? "Select a lighting preset first" : "Apply lighting effect"}
-        >
-          {node.isRunning ? "Processing..." : "Apply Lighting"}
-        </Button>
-
-        <NodeOutputSection
-          nodeId={node.id}
-          output={node.output}
-          downloadFileName={`lightning-${Date.now()}.png`}
-        />
-        {node.error && (
-          <div className="text-xs text-red-400 mt-2">{node.error}</div>
-        )}
-      </div>
-    </div>
-  );
-}
-
-
-/**
- * POSES NODE VIEW COMPONENT
- * 
- * Modifies the pose and body positioning of subjects in images.
- * Uses AI-powered pose estimation and transfer to change how people
- * are positioned while maintaining natural proportions and anatomy.
- * 
- * Key Features:
- * - Multiple preset poses (standing, sitting variations)
- * - Visual pose selection with reference thumbnails
- * - Natural pose transfer that preserves identity
- * - Anatomically correct pose adjustments
- * 
- * Pose Categories Available:
- * - Standing poses: Various upright positions and postures
- * - Sitting poses: Different seated positions and arrangements
- * 
- * The AI pose models can:
- * - Detect and map human body keypoints
- * - Transfer poses while maintaining proportions
- * - Adjust clothing to fit new poses naturally
- * - Preserve facial features and identity
- * - Handle complex body positioning
- * 
- * @param node - Poses node data containing selectedPose, poseImage
- * @param onDelete - Callback to delete this node
- * @param onUpdate - Callback to update pose settings
- * @param onStartConnection - Callback when starting connection from output
- * @param onEndConnection - Callback when ending connection at input
- * @param onProcess - Callback to process pose modifications
- * @param onUpdatePosition - Callback to update node position
- * @param getNodeHistoryInfo - Function to get processing history
- * @param navigateNodeHistory - Function to navigate history
- * @param getCurrentNodeImage - Function to get current image
- */
-export function PosesNodeView({ node, onDelete, onUpdate, onStartConnection, onEndConnection, onProcess, onUpdatePosition, getNodeHistoryInfo, navigateNodeHistory, getCurrentNodeImage }: any) {
-  // Handle node dragging functionality
-  const { localPos, onPointerDown, onPointerMove, onPointerUp } = useNodeDrag(node, onUpdatePosition);
-
-  /**
-   * Available pose preset options with text descriptions
-   * Each preset uses detailed pose prompts instead of reference images
-   */
-  const presetPoses = [
-    {
-      name: "Dynamic Standing",
-      path: "/poses/stand1.png",
-      prompt: "A dynamic standing pose with the figure's weight shifted to one side. The right arm extends forward in a pointing gesture while the left arm hangs naturally. The figure has a slight hip tilt and appears to be in mid-movement, creating an energetic, directional composition."
-    },
-    {
-      name: "Arms Crossed",
-      path: "/poses/stand2.png",
-      prompt: "A relaxed standing pose with arms crossed over the torso. The weight is distributed fairly evenly, with one leg slightly forward. The figure's posture suggests a casual, confident stance with the head tilted slightly downward in a contemplative manner."
-    },
-    {
-      name: "Seated Composed",
-      path: "/poses/sit1.png",
-      prompt: "A seated pose on what appears to be a stool or high chair. The figure sits with legs crossed at the knee, creating an asymmetrical but balanced composition. The hands rest on the lap, and the overall posture is upright and composed."
-    },
-    {
-      name: "Relaxed Lean",
-      path: "/poses/sit2.png",
-      prompt: "A more relaxed seated pose with the figure leaning to one side. One leg is bent and raised while the other extends downward. The figure appears to be resting or in casual repose, with arms supporting the body and creating a diagonal flow through the composition."
-    },
-  ];
-
-  /**
-   * Handle selection of a pose preset
-   * Updates with the text prompt instead of reference image
-   */
-  const selectPose = (posePath: string, poseName: string, posePrompt: string) => {
-    onUpdate(node.id, {
-      posePrompt: posePrompt,                                      // Text prompt for pose effect
-      selectedPose: poseName                                       // Name of selected pose preset
-    });
-  };
-
-  return (
-    <div className="nb-node absolute w-[320px]" style={{ left: localPos.x, top: localPos.y }}>
-      <div
-        className="nb-header px-3 py-2 flex items-center justify-between rounded-t-[14px] cursor-grab active:cursor-grabbing"
-        onPointerDown={onPointerDown}
-        onPointerMove={onPointerMove}
-        onPointerUp={onPointerUp}
-      >
-        <Port className="in" nodeId={node.id} isOutput={false} onEndConnection={onEndConnection} onDisconnect={(nodeId) => onUpdate(nodeId, { input: undefined })} />
-        <div className="font-semibold text-sm flex-1 text-center">POSES</div>
-        <div className="flex items-center gap-1">
-          <Button
-            variant="ghost"
-            size="icon"
-            className="text-destructive hover:bg-destructive/20 h-6 w-6"
-            onClick={(e) => {
-              e.stopPropagation();
-              e.preventDefault();
-              if (confirm('Delete this node?')) {
-                onDelete(node.id);
-              }
-            }}
-            onPointerDown={(e) => e.stopPropagation()}
-            title="Delete node"
-            aria-label="Delete node"
-          >
-            ×
-          </Button>
-          <Port className="out" nodeId={node.id} isOutput={true} onStartConnection={onStartConnection} />
-        </div>
-      </div>
-      {/* Node Content Area - Contains all controls, inputs, and outputs */}
-      <div className="p-3 space-y-3">
-        {node.input && (
-          <div className="flex justify-end mb-2">
-            <Button
-              variant="ghost"
-              size="sm"
-              onClick={() => onUpdate(node.id, { input: undefined })}
-              className="text-xs"
-            >
-              Clear Connection                                    {/* Remove input connection to this node */}
-            </Button>
-          </div>
-        )}
-        <div className="text-xs text-white/70">Pose References</div>
-
-        <div className="grid grid-cols-2 gap-2">
-          {presetPoses.map((preset) => (
-            <button
-              key={preset.name}
-              className={`p-2 rounded border ${node.selectedPose === preset.name
-                ? "border-indigo-400 bg-indigo-500/20"
-                : "border-white/20 hover:border-white/40"
-                }`}
-              onClick={() => selectPose(preset.path, preset.name, preset.prompt)}
-            >
-              <img
-                src={preset.path}
-                alt={preset.name}
-                className="w-full h-24 object-contain rounded mb-1"
-                title="Click to select pose"
-              />
-              <div className="text-xs">{preset.name}</div>
-            </button>
-          ))}
-        </div>
-
-        <Button
-          className="w-full"
-          onClick={() => onProcess(node.id)}
-          disabled={node.isRunning || !node.selectedPose}
-          title={!node.input ? "Connect an input first" : !node.selectedPose ? "Select a pose first" : "Apply pose modification"}
-        >
-          {node.isRunning ? "Processing..." : "Apply Pose"}
-        </Button>
-
-        <NodeOutputSection
-          nodeId={node.id}
-          output={node.output}
-          downloadFileName={`poses-${Date.now()}.png`}
-        />
-        {node.error && (
-          <div className="text-xs text-red-400 mt-2">{node.error}</div>
-        )}
-      </div>
-    </div>
-  );
-}
-
-/**
- * EDIT NODE VIEW COMPONENT
- * 
- * This node allows users to perform general text-based image editing operations.
- * Users can describe what they want to change about an image using natural language,
- * and the AI will attempt to apply those changes.
- * 
- * Features:
- * - Natural language editing prompts (e.g., "make it brighter", "add vintage effect")
- * - AI-powered prompt improvement using Gemini
- * - Real-time editing processing
- * - Output history with navigation
- * - Connection management for input/output workflow
- * 
- * @param node - The edit node data containing editPrompt, input, output, etc.
- * @param onDelete - Callback to delete this node
- * @param onUpdate - Callback to update node properties
- * @param onStartConnection - Callback when starting a connection from output port
- * @param onEndConnection - Callback when ending a connection at input port
- * @param onProcess - Callback to process this node
- * @param onUpdatePosition - Callback to update node position when dragged
- * @param getNodeHistoryInfo - Function to get history information for this node
- * @param navigateNodeHistory - Function to navigate through node history
- * @param getCurrentNodeImage - Function to get the current image for this node
- */
-export function EditNodeView({
-  node,
-  onDelete,
-  onUpdate,
-  onStartConnection,
-  onEndConnection,
-  onProcess,
-  onUpdatePosition,
-  getNodeHistoryInfo,
-  navigateNodeHistory,
-<<<<<<< HEAD
-  getCurrentNodeImage,
-  apiToken
-=======
-  getCurrentNodeImage
->>>>>>> 810328f4
-}: any) {
-  // Use custom hook for drag functionality - handles position updates during dragging
-  const { localPos, onPointerDown, onPointerMove, onPointerUp } = useNodeDrag(node, onUpdatePosition);
-
-  /**
-   * Handle prompt improvement using Gemini API
-   * Takes the user's basic edit description and enhances it for better AI processing
-   */
-  const handlePromptImprovement = async () => {
-    // Validate that user has entered a prompt
-    if (!node.editPrompt?.trim()) {
-      alert('Please enter an edit description first');
-      return;
-    }
-
-    try {
-      // Call the API to improve the prompt
-      const response = await fetch('/api/improve-prompt', {
-        method: 'POST',
-        headers: { 'Content-Type': 'application/json' },
-        body: JSON.stringify({
-          prompt: node.editPrompt.trim(),
-          type: 'edit',
-          apiToken: apiToken || undefined
-        })
-      });
-
-      if (response.ok) {
-        const { improvedPrompt } = await response.json();
-        onUpdate(node.id, { editPrompt: improvedPrompt });
-      } else {
-        alert('Failed to improve prompt. Please try again.');
-      }
-    } catch (error) {
-      console.error('Error improving prompt:', error);
-      alert('Failed to improve prompt. Please try again.');
-    }
-  };
-
-  /**
-   * Handle delete node action with confirmation
-   */
-  const handleDeleteNode = (e: React.MouseEvent) => {
-    e.stopPropagation();  // Prevent triggering drag
-    e.preventDefault();
-
-    if (confirm('Delete this node?')) {
-      onDelete(node.id);
-    }
-  };
-
-  /**
-   * Handle clearing the input connection
-   */
-  const handleClearConnection = () => {
-    onUpdate(node.id, { input: undefined });
-  };
-
-  /**
-   * Handle edit prompt changes
-   */
-  const handlePromptChange = (e: React.ChangeEvent<HTMLTextAreaElement>) => {
-    onUpdate(node.id, { editPrompt: e.target.value });
-  };
-
-  return (
-    <div className="nb-node absolute w-[320px]" style={{ left: localPos.x, top: localPos.y }}>
-      {/* Node Header - Contains title, delete button, and connection ports */}
-      <div
-        className="nb-header px-3 py-2 flex items-center justify-between rounded-t-[14px] cursor-grab active:cursor-grabbing"
-        onPointerDown={onPointerDown}    // Start dragging
-        onPointerMove={onPointerMove}    // Handle drag movement
-        onPointerUp={onPointerUp}        // End dragging
-      >
-        {/* Input port (left side) - where connections come in */}
-        <Port className="in" nodeId={node.id} isOutput={false} onEndConnection={onEndConnection} onDisconnect={(nodeId) => onUpdate(nodeId, { input: undefined })} />
-
-        {/* Node title */}
-        <div className="font-semibold text-sm flex-1 text-center">EDIT</div>
-
-        <div className="flex items-center gap-1">
-          {/* Delete button */}
-          <Button
-            variant="ghost"
-            size="icon"
-            className="text-destructive hover:bg-destructive/20 h-6 w-6"
-            onClick={handleDeleteNode}
-            onPointerDown={(e) => e.stopPropagation()}  // Prevent drag when clicking delete
-            title="Delete node"
-            aria-label="Delete node"
-          >
-            ×
-          </Button>
-
-          {/* Output port (right side) - where connections go out */}
-          <Port className="out" nodeId={node.id} isOutput={true} onStartConnection={onStartConnection} />
-        </div>
-      </div>
-
-      {/* Node Content - Contains all the controls and outputs */}
-      {/* Node Content Area - Contains all controls, inputs, and outputs */}
-      <div className="p-3 space-y-3">
-        {/* Show clear connection button if node has input */}
-        {node.input && (
-          <div className="flex justify-end mb-2">
-            <Button
-              variant="ghost"
-              size="sm"
-              onClick={handleClearConnection}
-              className="text-xs"
-              title="Remove input connection"
-            >
-              Clear Connection                                    {/* Remove input connection to this node */}
-            </Button>
-          </div>
-        )}
-
-        {/* Edit prompt input and improvement section */}
-        <div className="space-y-2">
-          <div className="text-xs text-muted-foreground mb-1">Edit Instructions</div>
-          <Textarea
-            className="w-full"
-            placeholder="Describe what to edit (e.g., 'make it brighter', 'add more contrast', 'make it look vintage')"
-            value={node.editPrompt || ""}
-            onChange={handlePromptChange}
-            rows={3}
-          />
-
-          {/* AI-powered prompt improvement button */}
-          <Button
-            variant="outline"
-            size="sm"
-            className="w-full text-xs"
-            onClick={handlePromptImprovement}
-            title="Use Gemini 2.5 Flash to improve your edit prompt"
-            disabled={!node.editPrompt?.trim()}
-          >
-            ✨ Improve with Gemini
-          </Button>
-        </div>
-
-        {/* Process button - starts the editing operation */}
-        <Button
-          className="w-full"
-          onClick={() => onProcess(node.id)}
-          disabled={node.isRunning || !node.editPrompt?.trim()}
-          title={
-            !node.input ? "Connect an input first" :
-              !node.editPrompt?.trim() ? "Enter edit instructions first" :
-                "Apply the edit to the input image"
-          }
-        >
-          {node.isRunning ? "Processing..." : "Apply Edit"}
-        </Button>
-
-        {/* Output section with history navigation and download */}
-        <NodeOutputSection
-          nodeId={node.id}
-          output={node.output}
-          downloadFileName={`edit-${Date.now()}.png`}
-        />
-
-        {/* Error display */}
-        {node.error && (
-          <div className="text-xs text-red-400 mt-2 p-2 bg-red-900/20 rounded">
-            {node.error}
-          </div>
-        )}
-      </div>
-    </div>
-  );
-}
+/**
+ * NODE COMPONENT VIEWS FOR NANO BANANA EDITOR
+ * 
+ * This file contains all the visual node components for the Nano Banana Editor,
+ * a visual node-based AI image processing application. Each node represents a
+ * specific image transformation or effect that can be chained together to create
+ * complex image processing workflows.
+ * 
+ * ARCHITECTURE OVERVIEW:
+ * - Each node is a self-contained React component with its own state and UI
+ * - Nodes use a common dragging system (useNodeDrag hook) for positioning
+ * - All nodes follow a consistent structure: Header + Content + Output
+ * - Nodes communicate through a connection system using input/output ports
+ * - Processing is handled asynchronously with loading states and error handling
+ * 
+ * NODE TYPES AVAILABLE:
+ * - BackgroundNodeView: Change/generate image backgrounds (color, preset, upload, AI-generated)
+ * - ClothesNodeView: Add/modify clothing on subjects (preset garments or custom uploads)
+ * - StyleNodeView: Apply artistic styles and filters (anime, fine art, cinematic styles)
+ * - EditNodeView: General text-based image editing (natural language instructions)
+ * - CameraNodeView: Apply camera effects and settings (focal length, aperture, film styles)
+ * - AgeNodeView: Transform subject age (AI-powered age progression/regression)
+ * - FaceNodeView: Modify facial features and accessories (hair, makeup, expressions)
+ * - LightningNodeView: Apply professional lighting effects
+ * - PosesNodeView: Modify body poses and positioning
+ * 
+ * COMMON PATTERNS:
+ * - All nodes support drag-and-drop for repositioning in the editor
+ * - Input/output ports allow chaining nodes together in processing pipelines
+ * - File upload via drag-drop, file picker, or clipboard paste where applicable
+ * - Real-time preview of settings and processed results
+ * - History navigation for viewing different processing results
+ * - Error handling with user-friendly error messages
+ * - AI-powered prompt improvement using Gemini API where applicable
+ * 
+ * USER WORKFLOW:
+ * 1. Add nodes to the editor canvas
+ * 2. Configure each node's settings (colors, styles, uploaded images, etc.)
+ * 3. Connect nodes using input/output ports to create processing chains
+ * 4. Process individual nodes or entire chains
+ * 5. Preview results, navigate history, and download final images
+ * 
+ * TECHNICAL DETAILS:
+ * - Uses React hooks for state management (useState, useEffect, useRef)
+ * - Custom useNodeDrag hook handles node positioning and drag interactions
+ * - Port component manages connection logic between nodes
+ * - All image data is handled as base64 data URLs for browser compatibility
+ * - Processing results are cached with history navigation support
+ * - Responsive UI components from shadcn/ui component library
+ */
+// Enable React Server Components client-side rendering for this file
+"use client";
+
+// Import React core functionality for state management and lifecycle hooks
+import React, { useState, useRef, useEffect } from "react";
+
+// Import reusable UI components from the shadcn/ui component library
+import { Button } from "../components/ui/button";       // Standard button component
+import { Select } from "../components/ui/select";       // Dropdown selection component  
+import { Textarea } from "../components/ui/textarea";   // Multi-line text input component
+import { Slider } from "../components/ui/slider";       // Range slider input component
+import { ColorPicker } from "../components/ui/color-picker"; // Color selection component
+import { Checkbox } from "../components/ui/checkbox";   // Checkbox input component
+
+/**
+ * Helper function to download processed images
+ * Creates a temporary download link and triggers the browser's download mechanism
+ * 
+ * @param dataUrl Base64 data URL of the image to download
+ * @param filename Desired filename for the downloaded image
+ */
+function downloadImage(dataUrl: string, filename: string) {
+  const link = document.createElement('a');  // Create an invisible anchor element for download
+  link.href = dataUrl;                       // Set the base64 image data as the link target
+  link.download = filename;                  // Specify the filename for the downloaded file
+  document.body.appendChild(link);           // Temporarily add link to DOM (Firefox requirement)
+  link.click();                             // Programmatically trigger the download
+  document.body.removeChild(link);          // Remove the temporary link element from DOM
+}
+
+/**
+ * Helper function to copy image to clipboard
+ * Converts the image data URL to blob and copies it to clipboard
+ * 
+ * @param dataUrl Base64 data URL of the image to copy
+ */
+async function copyImageToClipboard(dataUrl: string) {
+  try {
+    // Fetch the data URL and convert it to a Blob object
+    const response = await fetch(dataUrl);          // Fetch the base64 data URL
+    const blob = await response.blob();             // Convert response to Blob format
+
+    // The browser clipboard API only supports PNG format for images
+    // If the image is not PNG, we need to convert it first
+    if (blob.type !== 'image/png') {
+      // Create a canvas element to handle image format conversion
+      const canvas = document.createElement('canvas');    // Create invisible canvas
+      const ctx = canvas.getContext('2d');                // Get 2D drawing context
+      const img = new Image();                            // Create image element
+
+      // Wait for the image to load before processing
+      await new Promise((resolve) => {
+        img.onload = () => {                              // When image loads
+          canvas.width = img.width;                       // Set canvas width to match image
+          canvas.height = img.height;                     // Set canvas height to match image
+          ctx?.drawImage(img, 0, 0);                      // Draw image onto canvas
+          resolve(void 0);                                // Resolve the promise
+        };
+        img.src = dataUrl;                                // Start loading the image
+      });
+
+      // Convert the canvas content to PNG blob
+      const pngBlob = await new Promise<Blob>((resolve) => {
+        canvas.toBlob((blob) => resolve(blob!), 'image/png');  // Convert canvas to PNG blob
+      });
+
+      // Write the converted PNG blob to clipboard
+      await navigator.clipboard.write([
+        new ClipboardItem({ 'image/png': pngBlob })       // Create clipboard item with PNG data
+      ]);
+    } else {
+      // Image is already PNG, copy directly to clipboard
+      await navigator.clipboard.write([
+        new ClipboardItem({ 'image/png': blob })          // Copy original blob to clipboard
+      ]);
+    }
+  } catch (error) {
+    // Handle any errors that occur during the copy process
+    console.error('Failed to copy image to clipboard:', error);
+  }
+}
+
+/**
+ * REUSABLE OUTPUT SECTION COMPONENT
+ * 
+ * This component provides a standardized output display for all node types.
+ * It handles the common functionality that every node needs for showing results:
+ * 
+ * Key Features:
+ * - Displays processed output images with click-to-copy functionality
+ * - Provides download functionality with custom filenames
+ * - Visual feedback when images are copied to clipboard
+ * - Consistent styling across all node types
+ * - Hover effects and tooltips for better UX
+ * 
+ * User Interactions:
+ * - Left-click or right-click image to copy to clipboard
+ * - Click download button to save image with timestamp
+ * - Visual feedback shows when image is successfully copied
+ * 
+ * Technical Implementation:
+ * - Converts images to clipboard-compatible format (PNG)
+ * - Uses browser's native download API
+ * - Provides visual feedback through temporary styling changes
+ * - Handles both base64 data URLs and regular image URLs
+ * 
+ * @param nodeId - Unique identifier for the node (for potential future features)
+ * @param output - Optional current output image (base64 data URL or image URL)
+ * @param downloadFileName - Filename to use when downloading (should include extension)
+ */
+function NodeOutputSection({
+  nodeId,              // Unique identifier for the node
+  output,              // Optional current output image (base64 data URL)
+  downloadFileName,    // Filename to use when downloading the image
+}: {
+  nodeId: string;                                                           // Node ID type definition
+  output?: string;                                                          // Optional output image string
+  downloadFileName: string;                                                 // Required download filename
+}) {
+  // If no image is available, don't render anything
+  if (!output) return null;
+
+  return (
+    // Main container for output section with vertical spacing
+    <div className="space-y-2">
+      {/* Output header container */}
+      <div className="space-y-1">
+        {/* Header row with title */}
+        <div className="flex items-center justify-between">
+          {/* Output section label */}
+          <div className="text-xs text-white/70">Output</div>
+        </div>
+        {/* Output image with click-to-copy functionality */}
+        <img
+          src={output}  // Display the output image
+          className="w-full rounded cursor-pointer hover:opacity-80 transition-all duration-200 hover:ring-2 hover:ring-white/30"  // Styling with hover effects
+          alt="Output"  // Accessibility description
+          onClick={() => copyImageToClipboard(output)} // Left-click copies to clipboard
+          onContextMenu={(e) => { // Right-click context menu handler
+            e.preventDefault(); // Prevent browser context menu from appearing
+            copyImageToClipboard(output); // Copy image to clipboard
+
+            // Show brief visual feedback when image is copied
+            const img = e.currentTarget; // Get the image element
+            const originalTitle = img.title; // Store original tooltip text
+            img.title = "Copied to clipboard!"; // Update tooltip to show success
+            img.style.filter = "brightness(1.2)"; // Brighten the image briefly
+            img.style.transform = "scale(0.98)"; // Slightly scale down the image
+
+            // Reset visual feedback after 300ms
+            setTimeout(() => {
+              img.title = originalTitle; // Restore original tooltip
+              img.style.filter = ""; // Remove brightness filter
+              img.style.transform = ""; // Reset scale transform
+            }, 300);
+          }}
+          title="💾 Click or right-click to copy image to clipboard" // Tooltip instruction
+        />
+      </div>
+      {/* Download button for saving the current image */}
+      <Button
+        className="w-full"                                              // Full width button
+        variant="secondary"                                              // Secondary button styling
+        onClick={() => downloadImage(output, downloadFileName)}         // Trigger download when clicked
+      >
+        📥 Download Output
+      </Button>
+      {/* End of main output section container */}
+    </div>
+  );
+}
+
+/* ========================================
+   TYPE DEFINITIONS (TEMPORARY)
+   ======================================== */
+// Temporary type definitions - these should be imported from page.tsx in production
+// These are placeholder types that allow TypeScript to compile without errors
+type BackgroundNode = any;  // Node for background modification operations
+type ClothesNode = any;     // Node for clothing modification operations  
+type BlendNode = any;       // Node for image blending operations
+type EditNode = any;        // Node for general image editing operations
+type CameraNode = any;      // Node for camera effect operations
+type AgeNode = any;         // Node for age transformation operations
+type FaceNode = any;        // Node for facial feature modification operations
+
+/**
+ * Utility function to combine CSS class names conditionally
+ * Filters out falsy values and joins remaining strings with spaces
+ * Same implementation as in page.tsx for consistent styling across components
+ * 
+ * @param args Array of class name strings or falsy values
+ * @returns Combined class name string with falsy values filtered out
+ */
+function cx(...args: Array<string | false | null | undefined>) {
+  return args.filter(Boolean).join(" ");  // Remove falsy values and join with spaces
+}
+
+/* ========================================
+   SHARED COMPONENTS AND HOOKS
+   ======================================== */
+
+/**
+ * Custom React hook for node dragging functionality
+ * 
+ * Handles the complex pointer event logic for dragging nodes around the editor.
+ * Maintains local position state for smooth dragging while updating the parent
+ * component's position when the drag operation completes.
+ * 
+ * Key Features:
+ * - Smooth local position updates during drag
+ * - Pointer capture for reliable drag behavior
+ * - Prevents event bubbling to avoid conflicts
+ * - Syncs with parent position updates
+ * 
+ * @param node The node object containing current position
+ * @param onUpdatePosition Callback to update node position in parent state
+ * @returns Object with position and event handlers for dragging
+ */
+function useNodeDrag(node: any, onUpdatePosition?: (id: string, x: number, y: number) => void) {
+  const [localPos, setLocalPos] = useState({ x: node.x, y: node.y });  // Local position for smooth dragging
+  const dragging = useRef(false);                                      // Track drag state
+  const start = useRef<{ sx: number; sy: number; ox: number; oy: number } | null>(null);  // Drag start coordinates
+
+  // Sync local position when parent position changes
+  useEffect(() => {
+    setLocalPos({ x: node.x, y: node.y });
+  }, [node.x, node.y]);
+
+  /**
+   * Handle pointer down - start dragging
+   * Captures the pointer and records starting positions
+   */
+  const onPointerDown = (e: React.PointerEvent) => {
+    e.stopPropagation();                                             // Prevent event bubbling
+    dragging.current = true;                                         // Mark as dragging
+    start.current = { sx: e.clientX, sy: e.clientY, ox: localPos.x, oy: localPos.y };  // Record start positions
+    (e.currentTarget as HTMLElement).setPointerCapture(e.pointerId); // Capture pointer for reliable tracking
+  };
+
+  /**
+   * Handle pointer move - update position during drag
+   * Calculates new position based on mouse movement delta
+   */
+  const onPointerMove = (e: React.PointerEvent) => {
+    if (!dragging.current || !start.current) return;  // Only process if actively dragging
+    const dx = e.clientX - start.current.sx;           // Calculate horizontal movement
+    const dy = e.clientY - start.current.sy;           // Calculate vertical movement
+    const newX = start.current.ox + dx;                // New X position
+    const newY = start.current.oy + dy;                // New Y position
+    setLocalPos({ x: newX, y: newY });                 // Update local position for immediate visual feedback
+    if (onUpdatePosition) onUpdatePosition(node.id, newX, newY);  // Update parent state
+  };
+
+  /**
+   * Handle pointer up - end dragging
+   * Releases pointer capture and resets drag state
+   */
+  const onPointerUp = (e: React.PointerEvent) => {
+    dragging.current = false;                                         // End dragging
+    start.current = null;                                            // Clear start position
+    (e.currentTarget as HTMLElement).releasePointerCapture(e.pointerId);  // Release pointer
+  };
+
+  return { localPos, onPointerDown, onPointerMove, onPointerUp };
+}
+
+/**
+ * Port component for node connections
+ * 
+ * Renders the small circular connection points on nodes that users can
+ * drag between to create connections. Handles the pointer events for
+ * starting and ending connection operations.
+ * 
+ * Types of ports:
+ * - Input ports (left side): Receive connections from other nodes
+ * - Output ports (right side): Send connections to other nodes
+ * 
+ * @param className Additional CSS classes to apply
+ * @param nodeId The ID of the node this port belongs to
+ * @param isOutput Whether this is an output port (true) or input port (false)
+ * @param onStartConnection Callback when starting a connection from this port
+ * @param onEndConnection Callback when ending a connection at this port
+ */
+function Port({
+  className,
+  nodeId,
+  isOutput,
+  onStartConnection,
+  onEndConnection,
+  onDisconnect
+}: {
+  className?: string;
+  nodeId?: string;
+  isOutput?: boolean;
+  onStartConnection?: (nodeId: string) => void;
+  onEndConnection?: (nodeId: string) => void;
+  onDisconnect?: (nodeId: string) => void;
+}) {
+  /**
+   * Handle starting a connection (pointer down on output port)
+   */
+  const handlePointerDown = (e: React.PointerEvent) => {
+    e.stopPropagation();  // Prevent triggering node drag
+    if (isOutput && nodeId && onStartConnection) {
+      onStartConnection(nodeId);  // Start connection from this output port
+    }
+  };
+
+  /**
+   * Handle ending a connection (pointer up on input port)
+   */
+  const handlePointerUp = (e: React.PointerEvent) => {
+    e.stopPropagation();  // Prevent bubbling
+    if (!isOutput && nodeId && onEndConnection) {
+      onEndConnection(nodeId);  // End connection at this input port
+    }
+  };
+
+  /**
+   * Handle clicking on input port to disconnect
+   * Allows users to remove connections by clicking on input ports
+   */
+  const handleClick = (e: React.MouseEvent) => {
+    e.stopPropagation();                    // Prevent event from bubbling to parent elements
+    if (!isOutput && nodeId && onDisconnect) {
+      onDisconnect(nodeId);                 // Disconnect from this input port
+    }
+  };
+
+  return (
+    <div
+      className={cx("nb-port", className)}              // Combine base port classes with custom ones
+      onPointerDown={handlePointerDown}                 // Start connection drag from output ports
+      onPointerUp={handlePointerUp}                     // End connection drag at input ports
+      onPointerEnter={handlePointerUp}                  // Also accept connections on hover (better UX)
+      onClick={handleClick}                             // Allow clicking input ports to disconnect
+      title={
+        isOutput
+          ? "Drag from here to connect to another node's input"
+          : "Drop connections here or click to disconnect"
+      }
+    />
+  );
+}
+
+/**
+ * BACKGROUND NODE VIEW COMPONENT
+ * 
+ * Allows users to change or generate image backgrounds using various methods:
+ * - Solid colors with color picker
+ * - Preset background images (beach, office, studio, etc.)
+ * - Custom uploaded images via file upload or drag/drop
+ * - AI-generated backgrounds from text descriptions
+ * 
+ * Key Features:
+ * - Multiple background source types (color/preset/upload/custom prompt)
+ * - Drag and drop image upload functionality
+ * - Paste image from clipboard support
+ * - AI-powered prompt improvement using Gemini
+ * - Real-time preview of uploaded images
+ * - Connection management for node-based workflow
+ * 
+ * @param node - Background node data containing backgroundType, backgroundColor, etc.
+ * @param onDelete - Callback to delete this node from the editor
+ * @param onUpdate - Callback to update node properties (backgroundType, colors, images, etc.)
+ * @param onStartConnection - Callback when user starts dragging from output port
+ * @param onEndConnection - Callback when user drops connection on input port
+ * @param onProcess - Callback to process this node and apply background changes
+ * @param onUpdatePosition - Callback to update node position when dragged
+ * @param getNodeHistoryInfo - Function to get processing history for this node
+ * @param navigateNodeHistory - Function to navigate through different processing results
+ * @param getCurrentNodeImage - Function to get the current processed image
+ */
+export function BackgroundNodeView({
+  node,
+  onDelete,
+  onUpdate,
+  onStartConnection,
+  onEndConnection,
+  onProcess,
+  onUpdatePosition,
+  apiToken
+}: any) {
+  // Use custom drag hook to handle node positioning in the editor
+  const { localPos, onPointerDown, onPointerMove, onPointerUp } = useNodeDrag(node, onUpdatePosition);
+
+  /**
+   * Handle image file upload from file input
+   * Converts uploaded file to base64 data URL for storage and preview
+   */
+  const handleImageUpload = (e: React.ChangeEvent<HTMLInputElement>) => {
+    if (e.target.files?.length) {
+      const reader = new FileReader();                              // Create file reader
+      reader.onload = () => {
+        onUpdate(node.id, { customBackgroundImage: reader.result }); // Store base64 data URL
+      };
+      reader.readAsDataURL(e.target.files[0]);                    // Convert file to base64
+    }
+  };
+
+  /**
+   * Handle image paste from clipboard
+   * Supports both image files and image URLs pasted from clipboard
+   */
+  const handleImagePaste = (e: React.ClipboardEvent) => {
+    const items = e.clipboardData.items;                           // Get clipboard items
+
+    // First, try to find image files in clipboard
+    for (let i = 0; i < items.length; i++) {
+      if (items[i].type.startsWith("image/")) {                   // Check if item is an image
+        const file = items[i].getAsFile();                        // Get image file
+        if (file) {
+          const reader = new FileReader();                         // Create file reader
+          reader.onload = () => {
+            onUpdate(node.id, { customBackgroundImage: reader.result }); // Store base64 data
+          };
+          reader.readAsDataURL(file);                              // Convert to base64
+          return;                                                  // Exit early if image found
+        }
+      }
+    }
+
+    // If no image files, check for text that might be image URLs
+    const text = e.clipboardData.getData("text");                 // Get text from clipboard
+    if (text && (text.startsWith("http") || text.startsWith("data:image"))) {
+      onUpdate(node.id, { customBackgroundImage: text });         // Use URL directly
+    }
+  };
+
+  const handleDrop = (e: React.DragEvent) => {
+    e.preventDefault();
+    const files = e.dataTransfer.files;
+    if (files && files.length) {
+      const reader = new FileReader();
+      reader.onload = () => {
+        onUpdate(node.id, { customBackgroundImage: reader.result });
+      };
+      reader.readAsDataURL(files[0]);
+    }
+  };
+
+  return (
+    <div
+      className="nb-node absolute text-white w-[320px]"
+      style={{ left: localPos.x, top: localPos.y }}
+      onDrop={handleDrop}
+      onDragOver={(e) => e.preventDefault()}
+      onPaste={handleImagePaste}
+    >
+      <div
+        className="nb-header px-3 py-2 flex items-center justify-between rounded-t-[14px] cursor-grab active:cursor-grabbing"
+        onPointerDown={onPointerDown}
+        onPointerMove={onPointerMove}
+        onPointerUp={onPointerUp}
+      >
+        <Port className="in" nodeId={node.id} isOutput={false} onEndConnection={onEndConnection} onDisconnect={(nodeId) => onUpdate(nodeId, { input: undefined })} />
+        <div className="font-semibold text-sm flex-1 text-center">BACKGROUND</div>
+        <div className="flex items-center gap-1">
+          <Button
+            variant="ghost"
+            size="icon"
+            className="text-destructive hover:bg-destructive/20 h-6 w-6"
+            onClick={(e) => {
+              e.stopPropagation();
+              e.preventDefault();
+              if (confirm('Delete this node?')) {
+                onDelete(node.id);
+              }
+            }}
+            onPointerDown={(e) => e.stopPropagation()}
+            title="Delete node"
+            aria-label="Delete node"
+          >
+            ×
+          </Button>
+          <Port className="out" nodeId={node.id} isOutput={true} onStartConnection={onStartConnection} />
+        </div>
+      </div>
+      {/* Node Content Area - Contains all controls, inputs, and outputs */}
+      <div className="p-3 space-y-3">
+        {node.input && (
+          <div className="flex justify-end mb-2">
+            <Button
+              variant="ghost"
+              size="sm"
+              onClick={() => onUpdate(node.id, { input: undefined })}
+              className="text-xs"
+            >
+              Clear Connection                                    {/* Remove input connection to this node */}
+            </Button>
+          </div>
+        )}
+        <Select
+          className="w-full"
+          value={node.backgroundType || "color"}
+          onChange={(e) => onUpdate(node.id, { backgroundType: (e.target as HTMLSelectElement).value })}
+        >
+          <option value="color">Solid Color</option>
+          <option value="gradient">Gradient Color</option>
+          <option value="image">Preset Background</option>
+          <option value="city">City Scene</option>
+          <option value="photostudio">Photo Studio</option>
+          <option value="upload">Upload Image</option>
+          <option value="custom">Custom Prompt</option>
+        </Select>
+
+        {node.backgroundType === "color" && (
+          <ColorPicker
+            className="w-full"
+            value={node.backgroundColor || "#ffffff"}
+            onChange={(e) => onUpdate(node.id, { backgroundColor: (e.target as HTMLInputElement).value })}
+          />
+        )}
+
+        {node.backgroundType === "gradient" && (
+          <div className="space-y-3">
+            <label className="text-xs text-white/70">Gradient Direction</label>
+            <Select
+              className="w-full"
+              value={node.gradientDirection || "to right"}
+              onChange={(e) => onUpdate(node.id, { gradientDirection: (e.target as HTMLSelectElement).value })}
+            >
+              <option value="to right">Left to Right</option>
+              <option value="to left">Right to Left</option>
+              <option value="to bottom">Top to Bottom</option>
+              <option value="to top">Bottom to Top</option>
+              <option value="to bottom right">Diagonal Top-Left to Bottom-Right</option>
+              <option value="to bottom left">Diagonal Top-Right to Bottom-Left</option>
+              <option value="to top right">Diagonal Bottom-Left to Top-Right</option>
+              <option value="to top left">Diagonal Bottom-Right to Top-Left</option>
+              <option value="radial">Radial (Center to Edge)</option>
+            </Select>
+            <label className="text-xs text-white/70">Start Color</label>
+            <ColorPicker
+              className="w-full"
+              value={node.gradientStartColor || "#ff6b6b"}
+              onChange={(e) => onUpdate(node.id, { gradientStartColor: (e.target as HTMLInputElement).value })}
+            />
+            <label className="text-xs text-white/70">End Color</label>
+            <ColorPicker
+              className="w-full"
+              value={node.gradientEndColor || "#4ecdc4"}
+              onChange={(e) => onUpdate(node.id, { gradientEndColor: (e.target as HTMLInputElement).value })}
+            />
+            <div
+              className="w-full h-8 rounded-md border border-white/20"
+              style={{
+                background: node.gradientDirection === "radial"
+                  ? `radial-gradient(circle, ${node.gradientStartColor || "#ff6b6b"} 0%, ${node.gradientEndColor || "#4ecdc4"} 100%)`
+                  : `linear-gradient(${node.gradientDirection || "to right"}, ${node.gradientStartColor || "#ff6b6b"} 0%, ${node.gradientEndColor || "#4ecdc4"} 100%)`
+              }}
+              title="Gradient Preview"
+            />
+          </div>
+        )}
+
+        {node.backgroundType === "image" && (
+          <Select
+            className="w-full"
+            value={node.backgroundImage || ""}
+            onChange={(e) => onUpdate(node.id, { backgroundImage: (e.target as HTMLSelectElement).value })}
+          >
+            <option value="">Select Background</option>
+            <option value="beach">Beach</option>
+            <option value="office">Office</option>
+            <option value="studio">Studio</option>
+            <option value="nature">Nature</option>
+            <option value="city">City Skyline</option>
+          </Select>
+        )}
+
+        {node.backgroundType === "city" && (
+          <div className="space-y-3">
+            <label className="text-xs text-white/70">City Scene Type</label>
+            <Select
+              className="w-full"
+              value={node.citySceneType || "busy_street"}
+              onChange={(e) => onUpdate(node.id, { citySceneType: (e.target as HTMLSelectElement).value })}
+            >
+              <option value="busy_street">Busy Street with Close Pedestrians</option>
+              <option value="tokyo_shibuya">Tokyo Shibuya Crossing</option>
+              <option value="tokyo_subway">Tokyo Subway</option>
+              <option value="times_square">Times Square NYC</option>
+              <option value="downtown_skyline">Downtown Skyline</option>
+              <option value="urban_crosswalk">Urban Crosswalk Scene</option>
+              <option value="shopping_district">Shopping District</option>
+              <option value="city_park">City Park</option>
+              <option value="rooftop_view">Rooftop City View</option>
+              <option value="blade_runner_street">Blade Runner Style Street</option>
+              <option value="matrix_alley">Matrix Style Urban Alley</option>
+            </Select>
+            <label className="text-xs text-white/70">Time of Day</label>
+            <Select
+              className="w-full"
+              value={node.cityTimeOfDay || "daytime"}
+              onChange={(e) => onUpdate(node.id, { cityTimeOfDay: (e.target as HTMLSelectElement).value })}
+            >
+              <option value="golden_hour">Golden Hour</option>
+              <option value="daytime">Daytime</option>
+              <option value="blue_hour">Blue Hour</option>
+              <option value="night">Night with City Lights</option>
+              <option value="dawn">Dawn</option>
+              <option value="overcast">Overcast Day</option>
+            </Select>
+          </div>
+        )}
+
+        {node.backgroundType === "photostudio" && (
+          <div className="space-y-3">
+            <label className="text-xs text-white/70">Studio Setup</label>
+            <Select
+              className="w-full"
+              value={node.studioSetup || "white_seamless"}
+              onChange={(e) => onUpdate(node.id, { studioSetup: (e.target as HTMLSelectElement).value })}
+            >
+              <option value="white_seamless">White Seamless Background</option>
+              <option value="black_seamless">Black Seamless Background</option>
+              <option value="grey_seamless">Grey Seamless Background</option>
+              <option value="colored_seamless">Colored Seamless Background</option>
+              <option value="textured_backdrop">Textured Backdrop</option>
+              <option value="infinity_cove">Infinity Cove</option>
+            </Select>
+            {node.studioSetup === "colored_seamless" && (
+              <>
+                <label className="text-xs text-white/70">Background Color</label>
+                <ColorPicker
+                  className="w-full"
+                  value={node.studioBackgroundColor || "#ffffff"}
+                  onChange={(e) => onUpdate(node.id, { studioBackgroundColor: (e.target as HTMLInputElement).value })}
+                />
+              </>
+            )}
+            <label className="text-xs text-white/70">Lighting Setup</label>
+            <Select
+              className="w-full"
+              value={node.studioLighting || "key_fill"}
+              onChange={(e) => onUpdate(node.id, { studioLighting: (e.target as HTMLSelectElement).value })}
+            >
+              <option value="key_fill">Key + Fill Light</option>
+              <option value="three_point">Three-Point Lighting</option>
+              <option value="beauty_lighting">Beauty Lighting</option>
+              <option value="dramatic_lighting">Dramatic Single Light</option>
+              <option value="soft_lighting">Soft Diffused Lighting</option>
+              <option value="hard_lighting">Hard Directional Lighting</option>
+            </Select>
+            <div className="flex items-center gap-2">
+              <input
+                type="checkbox"
+                checked={node.faceCamera || false}
+                onChange={(e) => onUpdate(node.id, { faceCamera: (e.target as HTMLInputElement).checked })}
+                className="w-4 h-4"
+              />
+              <label className="text-xs text-white/70">Position character to face camera</label>
+            </div>
+          </div>
+        )}
+
+        {node.backgroundType === "upload" && (
+          <div className="space-y-2">
+            {node.customBackgroundImage ? (
+              <div className="relative">
+                <img src={node.customBackgroundImage} className="w-full rounded" alt="Custom Background" />
+                <Button
+                  variant="destructive"
+                  size="sm"
+                  className="absolute top-2 right-2"
+                  onClick={() => onUpdate(node.id, { customBackgroundImage: null })}
+                >
+                  Remove
+                </Button>
+              </div>
+            ) : (
+              <label className="block">
+                <input
+                  type="file"
+                  accept="image/*"
+                  className="hidden"
+                  onChange={handleImageUpload}
+                />
+                <div className="border-2 border-dashed border-white/20 rounded-lg p-4 text-center cursor-pointer hover:border-white/40">
+                  <p className="text-xs text-white/60">Drop, upload, or paste background image</p>
+                  <p className="text-xs text-white/40 mt-1">JPG, PNG, WEBP</p>
+                </div>
+              </label>
+            )}
+          </div>
+        )}
+
+        {node.backgroundType === "custom" && (
+          <div className="space-y-2">
+            <Textarea
+              className="w-full"
+              placeholder="Describe the background..."
+              value={node.customPrompt || ""}
+              onChange={(e) => onUpdate(node.id, { customPrompt: (e.target as HTMLTextAreaElement).value })}
+              rows={2}
+            />
+            <Button
+              variant="outline"
+              size="sm"
+              className="w-full text-xs"
+              onClick={async () => {
+                if (!node.customPrompt) {
+                  alert('Please enter a background description first');
+                  return;
+                }
+
+                try {
+                  const response = await fetch('/api/improve-prompt', {
+                    method: 'POST',
+                    headers: { 'Content-Type': 'application/json' },
+                    body: JSON.stringify({
+                      prompt: node.customPrompt,
+                      type: 'background',
+                      apiToken: apiToken || undefined
+                    })
+                  });
+
+                  if (response.ok) {
+                    const { improvedPrompt } = await response.json();
+                    onUpdate(node.id, { customPrompt: improvedPrompt });
+                  } else {
+                    alert('Failed to improve prompt. Please try again.');
+                  }
+                } catch (error) {
+                  console.error('Error improving prompt:', error);
+                  alert('Failed to improve prompt. Please try again.');
+                }
+              }}
+              title="Use Gemini 2.5 Flash to improve your background prompt"
+            >
+              ✨ Improve with Gemini
+            </Button>
+          </div>
+        )}
+
+        <Button
+          className="w-full"
+          onClick={() => onProcess(node.id)}
+          disabled={node.isRunning}
+          title={!node.input ? "Connect an input first" : "Process all unprocessed nodes in chain"}
+        >
+          {node.isRunning ? "Processing..." : "Apply Background"}
+        </Button>
+
+        <NodeOutputSection
+          nodeId={node.id}
+          output={node.output}
+          downloadFileName={`background-${Date.now()}.png`}
+        />
+        {node.error && (
+          <div className="text-xs text-red-400 mt-2">{node.error}</div>
+        )}
+      </div>
+    </div>
+  );
+}
+
+/**
+ * CLOTHES NODE VIEW COMPONENT
+ * 
+ * Allows users to add or modify clothing on subjects in images.
+ * Supports both preset clothing options and custom uploaded garments.
+ * 
+ * Key Features:
+ * - Preset clothing gallery (Sukajan, Blazer, Suit, Women's Outfit)
+ * - Custom clothing upload via drag/drop, file picker, or clipboard paste
+ * - Visual selection interface with thumbnails
+ * - Real-time preview of selected clothing
+ * - Integration with AI processing pipeline
+ * 
+ * The node processes input images and applies the selected clothing using
+ * AI models that understand garment fitting and realistic clothing application.
+ * 
+ * @param node - Clothes node data containing clothesImage, selectedPreset, etc.
+ * @param onDelete - Callback to delete this node
+ * @param onUpdate - Callback to update node properties
+ * @param onStartConnection - Callback when starting connection from output
+ * @param onEndConnection - Callback when ending connection at input
+ * @param onProcess - Callback to process this node
+ * @param onUpdatePosition - Callback to update node position
+ * @param getNodeHistoryInfo - Function to get processing history
+ * @param navigateNodeHistory - Function to navigate history
+ * @param getCurrentNodeImage - Function to get current image
+ */
+export function ClothesNodeView({ node, onDelete, onUpdate, onStartConnection, onEndConnection, onProcess, onUpdatePosition, getNodeHistoryInfo, navigateNodeHistory, getCurrentNodeImage }: any) {
+  // Handle node dragging functionality
+  const { localPos, onPointerDown, onPointerMove, onPointerUp } = useNodeDrag(node, onUpdatePosition);
+
+  /**
+   * Preset clothing options available for quick selection
+   * Each preset includes a display name and path to the reference image
+   */
+  const presetClothes = [
+    { name: "Sukajan", path: "/clothes/sukajan.png" },           // Japanese-style embroidered jacket
+    { name: "Blazer", path: "/clothes/blazzer.png" },            // Business blazer/jacket
+    { name: "Suit", path: "/clothes/suit.png" },                 // Formal business suit
+    { name: "Women's Outfit", path: "/clothes/womenoutfit.png" }, // Women's clothing ensemble
+  ];
+
+  const onDrop = async (e: React.DragEvent) => {
+    e.preventDefault();
+    const files = e.dataTransfer.files;
+    if (files && files.length) {
+      const reader = new FileReader();
+      reader.onload = () => onUpdate(node.id, { clothesImage: reader.result, selectedPreset: null });
+      reader.readAsDataURL(files[0]);
+    }
+  };
+
+  const onPaste = async (e: React.ClipboardEvent) => {
+    const items = e.clipboardData.items;
+    for (let i = 0; i < items.length; i++) {
+      if (items[i].type.startsWith("image/")) {
+        const file = items[i].getAsFile();
+        if (file) {
+          const reader = new FileReader();
+          reader.onload = () => onUpdate(node.id, { clothesImage: reader.result, selectedPreset: null });
+          reader.readAsDataURL(file);
+          return;
+        }
+      }
+    }
+    const text = e.clipboardData.getData("text");
+    if (text && (text.startsWith("http") || text.startsWith("data:image"))) {
+      onUpdate(node.id, { clothesImage: text, selectedPreset: null });
+    }
+  };
+
+  const selectPreset = (presetPath: string, presetName: string) => {
+    onUpdate(node.id, { clothesImage: presetPath, selectedPreset: presetName });
+  };
+
+  return (
+    <div
+      className="nb-node absolute w-[320px]"
+      style={{ left: localPos.x, top: localPos.y }}
+      onDrop={onDrop}
+      onDragOver={(e) => e.preventDefault()}
+      onPaste={onPaste}
+    >
+      <div
+        className="nb-header px-3 py-2 flex items-center justify-between rounded-t-[14px] cursor-grab active:cursor-grabbing"
+        onPointerDown={onPointerDown}
+        onPointerMove={onPointerMove}
+        onPointerUp={onPointerUp}
+      >
+        <Port className="in" nodeId={node.id} isOutput={false} onEndConnection={onEndConnection} onDisconnect={(nodeId) => onUpdate(nodeId, { input: undefined })} />
+        <div className="font-semibold text-sm flex-1 text-center">CLOTHES</div>
+        <div className="flex items-center gap-1">
+          <Button
+            variant="ghost"
+            size="icon"
+            className="text-destructive hover:bg-destructive/20 h-6 w-6"
+            onClick={(e) => {
+              e.stopPropagation();
+              e.preventDefault();
+              if (confirm('Delete this node?')) {
+                onDelete(node.id);
+              }
+            }}
+            onPointerDown={(e) => e.stopPropagation()}
+            title="Delete node"
+            aria-label="Delete node"
+          >
+            ×
+          </Button>
+          <Port className="out" nodeId={node.id} isOutput={true} onStartConnection={onStartConnection} />
+        </div>
+      </div>
+      {/* Node Content Area - Contains all controls, inputs, and outputs */}
+      <div className="p-3 space-y-3">
+        {node.input && (
+          <div className="flex justify-end mb-2">
+            <Button
+              variant="ghost"
+              size="sm"
+              onClick={() => onUpdate(node.id, { input: undefined })}
+              className="text-xs"
+            >
+              Clear Connection                                    {/* Remove input connection to this node */}
+            </Button>
+          </div>
+        )}
+        <div className="text-xs text-muted-foreground">Clothes Reference</div>
+
+        {/* Preset clothes options */}
+        <div className="flex gap-2">
+          {presetClothes.map((preset) => (
+            <button
+              key={preset.name}
+              className={`flex-1 p-2 rounded border ${node.selectedPreset === preset.name
+                ? "border-primary bg-primary/20"
+                : "border-border hover:border-primary/50"
+                }`}
+              onClick={() => selectPreset(preset.path, preset.name)}
+            >
+              <img src={preset.path} alt={preset.name} className="w-full h-28 object-contain rounded mb-1" />
+              <div className="text-xs">{preset.name}</div>
+            </button>
+          ))}
+        </div>
+
+        <div className="text-xs text-muted-foreground/50 text-center">— or —</div>
+
+        {/* Custom image upload */}
+        {node.clothesImage && !node.selectedPreset ? (
+          <div className="relative">
+            <img src={node.clothesImage} className="w-full rounded" alt="Clothes" />
+            <Button
+              variant="destructive"
+              size="sm"
+              className="absolute top-2 right-2"
+              onClick={() => onUpdate(node.id, { clothesImage: null, selectedPreset: null })}
+            >
+              Remove
+            </Button>
+          </div>
+        ) : !node.selectedPreset ? (
+          <label className="block">
+            <input
+              type="file"
+              accept="image/*"
+              className="hidden"
+              onChange={(e) => {
+                if (e.target.files?.length) {
+                  const reader = new FileReader();
+                  reader.onload = () => onUpdate(node.id, { clothesImage: reader.result, selectedPreset: null });
+                  reader.readAsDataURL(e.target.files[0]);
+                }
+              }}
+            />
+            <div className="border-2 border-dashed border-border rounded-lg p-6 text-center cursor-pointer hover:border-primary/50 transition-colors">
+              <div className="text-muted-foreground/40 text-lg mb-2">📁</div>
+              <p className="text-sm text-muted-foreground font-medium">Drop, upload, or paste clothes image</p>
+              <p className="text-xs text-muted-foreground/50 mt-1">JPG, PNG, WebP supported</p>
+            </div>
+          </label>
+        ) : null}
+
+        <Button
+          className="w-full"
+          onClick={() => onProcess(node.id)}
+          disabled={node.isRunning || !node.clothesImage}
+          title={!node.input ? "Connect an input first" : "Process all unprocessed nodes in chain"}
+        >
+          {node.isRunning ? "Processing..." : "Apply Clothes"}
+        </Button>
+        <NodeOutputSection
+          nodeId={node.id}
+          output={node.output}
+          downloadFileName={`clothes-${Date.now()}.png`}
+        />
+        {node.error && (
+          <div className="text-xs text-red-400 mt-2">{node.error}</div>
+        )}
+      </div>
+    </div>
+  );
+}
+
+/**
+ * AGE NODE VIEW COMPONENT
+ * 
+ * Allows users to transform the apparent age of subjects in images.
+ * Uses AI age transformation models to make people appear older or younger
+ * while maintaining facial features and identity.
+ * 
+ * Key Features:
+ * - Slider-based age selection (18-100 years)
+ * - Real-time age value display
+ * - Preserves facial identity during transformation
+ * - Smooth age progression/regression
+ * 
+ * The AI models understand facial aging patterns and can:
+ * - Add/remove wrinkles and age lines
+ * - Adjust skin texture and tone
+ * - Modify facial structure subtly
+ * - Maintain eye color and basic facial features
+ * 
+ * @param node - Age node data containing targetAge, input, output, etc.
+ * @param onDelete - Callback to delete this node
+ * @param onUpdate - Callback to update node properties (targetAge)
+ * @param onStartConnection - Callback when starting connection from output
+ * @param onEndConnection - Callback when ending connection at input
+ * @param onProcess - Callback to process age transformation
+ * @param onUpdatePosition - Callback to update node position
+ * @param getNodeHistoryInfo - Function to get processing history
+ * @param navigateNodeHistory - Function to navigate history
+ * @param getCurrentNodeImage - Function to get current image
+ */
+export function AgeNodeView({ node, onDelete, onUpdate, onStartConnection, onEndConnection, onProcess, onUpdatePosition, getNodeHistoryInfo, navigateNodeHistory, getCurrentNodeImage }: any) {
+  // Handle node dragging functionality
+  const { localPos, onPointerDown, onPointerMove, onPointerUp } = useNodeDrag(node, onUpdatePosition);
+
+  return (
+    <div className="nb-node absolute w-[280px]" style={{ left: localPos.x, top: localPos.y }}>
+      <div
+        className="nb-header px-3 py-2 flex items-center justify-between rounded-t-[14px] cursor-grab active:cursor-grabbing"
+        onPointerDown={onPointerDown}
+        onPointerMove={onPointerMove}
+        onPointerUp={onPointerUp}
+      >
+        <Port className="in" nodeId={node.id} isOutput={false} onEndConnection={onEndConnection} onDisconnect={(nodeId) => onUpdate(nodeId, { input: undefined })} />
+        <div className="font-semibold text-sm flex-1 text-center">AGE</div>
+        <div className="flex items-center gap-1">
+          <Button
+            variant="ghost"
+            size="icon"
+            className="text-destructive hover:bg-destructive/20 h-6 w-6"
+            onClick={(e) => {
+              e.stopPropagation();
+              e.preventDefault();
+              if (confirm('Delete this node?')) {
+                onDelete(node.id);
+              }
+            }}
+            onPointerDown={(e) => e.stopPropagation()}
+            title="Delete node"
+            aria-label="Delete node"
+          >
+            ×
+          </Button>
+          <Port className="out" nodeId={node.id} isOutput={true} onStartConnection={onStartConnection} />
+        </div>
+      </div>
+      {/* Node Content Area - Contains all controls, inputs, and outputs */}
+      <div className="p-3 space-y-3">
+        {node.input && (
+          <div className="flex justify-end mb-2">
+            <Button
+              variant="ghost"
+              size="sm"
+              onClick={() => onUpdate(node.id, { input: undefined })}
+              className="text-xs"
+            >
+              Clear Connection                                    {/* Remove input connection to this node */}
+            </Button>
+          </div>
+        )}
+        <div>
+          <Slider
+            label="Target Age"
+            valueLabel={`${node.targetAge || 30} years`}
+            min={18}
+            max={100}
+            value={node.targetAge || 30}
+            onChange={(e) => onUpdate(node.id, { targetAge: parseInt((e.target as HTMLInputElement).value) })}
+          />
+        </div>
+        <Button
+          className="w-full"
+          onClick={() => onProcess(node.id)}
+          disabled={node.isRunning}
+          title={!node.input ? "Connect an input first" : "Process all unprocessed nodes in chain"}
+        >
+          {node.isRunning ? "Processing..." : "Apply Age"}
+        </Button>
+        <NodeOutputSection
+          nodeId={node.id}
+          output={node.output}
+          downloadFileName={`age-${Date.now()}.png`}
+        />
+        {node.error && (
+          <div className="text-xs text-red-400 mt-2">{node.error}</div>
+        )}
+      </div>
+    </div>
+  );
+}
+
+/**
+ * CAMERA NODE VIEW COMPONENT
+ * 
+ * Applies professional camera settings and photographic effects to images.
+ * Simulates various camera equipment, settings, and photographic techniques
+ * to achieve specific visual styles and technical characteristics.
+ * 
+ * Key Features:
+ * - Complete camera settings simulation (focal length, aperture, shutter speed, ISO)
+ * - Film stock emulation (Kodak, Fuji, Ilford, etc.)
+ * - Professional lighting setups (studio, natural, dramatic)
+ * - Composition guides (rule of thirds, golden ratio, etc.)
+ * - Bokeh effects and depth of field control
+ * - Color temperature and white balance adjustment
+ * - Aspect ratio modifications
+ * 
+ * Technical Settings Available:
+ * - Focal lengths from fisheye (8mm) to telephoto (400mm)
+ * - Aperture range from f/0.95 to f/22
+ * - Shutter speeds from 1/8000s to 30s
+ * - ISO values from 50 to 12800
+ * - Professional lighting setups
+ * - Film stock characteristics
+ * 
+ * @param node - Camera node data containing all camera settings
+ * @param onDelete - Callback to delete this node
+ * @param onUpdate - Callback to update camera settings
+ * @param onStartConnection - Callback when starting connection from output
+ * @param onEndConnection - Callback when ending connection at input
+ * @param onProcess - Callback to process camera effects
+ * @param onUpdatePosition - Callback to update node position
+ * @param getNodeHistoryInfo - Function to get processing history
+ * @param navigateNodeHistory - Function to navigate history
+ * @param getCurrentNodeImage - Function to get current image
+ */
+export function CameraNodeView({ node, onDelete, onUpdate, onStartConnection, onEndConnection, onProcess, onUpdatePosition, getNodeHistoryInfo, navigateNodeHistory, getCurrentNodeImage }: any) {
+  // Handle node dragging functionality
+  const { localPos, onPointerDown, onPointerMove, onPointerUp } = useNodeDrag(node, onUpdatePosition);
+
+  // Camera lens focal length options (affects field of view and perspective)
+  const focalLengths = ["None", "8mm", "12mm", "24mm", "35mm", "50mm", "85mm", "100mm", "135mm"];
+
+  // Aperture settings (affects depth of field and exposure)
+  const apertures = ["None", "f/0.95", "f/1.2", "f/1.4", "f/1.8", "f/2", "f/2.8", "f/4", "f/5.6", "f/11"];
+
+  // Shutter speed options (affects motion blur and exposure)
+  const shutterSpeeds = ["None", "1/1000s", "1/250s", "1/30s", "1/15", "5s",];
+
+  // White balance presets for different lighting conditions
+  const whiteBalances = ["None", "2800K candlelight", "3200K tungsten", "4000K fluorescent", "5600K daylight", "6500K cloudy", "7000K shade", "8000K blue sky"];
+
+  // Camera angle and perspective options
+  const angles = ["None", "eye level", "low angle", "high angle", "Dutch tilt", "bird's eye", "worm's eye", "over the shoulder", "POV"];
+
+  // ISO sensitivity values (affects image noise and exposure)
+  const isoValues = ["None", "ISO 100", "ISO 400", "ISO 1600", "ISO 6400"];
+
+  // Film stock emulation for different photographic styles
+  const filmStyles = ["None", "RAW", "Kodak Portra", "Fuji Velvia", "Kodak Gold 200", "Black & White", "Sepia", "Vintage", "Film Noir"];
+
+  // Professional lighting setups and natural lighting conditions
+  const lightingTypes = ["None", "Natural Light", "Golden Hour", "Blue Hour", "Studio Lighting", "Rembrandt", "Split Lighting", "Butterfly Lighting", "Loop Lighting", "Rim Lighting", "Silhouette", "High Key", "Low Key"];
+
+  // Bokeh (background blur) styles for different lens characteristics
+  const bokehStyles = ["None", "Smooth Bokeh", "Swirly Bokeh", "Hexagonal Bokeh", "Cat Eye Bokeh", "Bubble Bokeh"];
+
+  // Motion blur options
+  const motionBlurOptions = ["None", "Light Motion Blur", "Medium Motion Blur", "Heavy Motion Blur", "Radial Blur", "Zoom Blur"];
+
+  return (
+    <div className="nb-node absolute w-[360px]" style={{ left: localPos.x, top: localPos.y }}>
+      <div
+        className="nb-header px-3 py-2 flex items-center justify-between rounded-t-[14px] cursor-grab active:cursor-grabbing"
+        onPointerDown={onPointerDown}
+        onPointerMove={onPointerMove}
+        onPointerUp={onPointerUp}
+      >
+        <Port className="in" nodeId={node.id} isOutput={false} onEndConnection={onEndConnection} onDisconnect={(nodeId) => onUpdate(nodeId, { input: undefined })} />
+        <div className="font-semibold text-sm flex-1 text-center">CAMERA</div>
+        <div className="flex items-center gap-1">
+          <Button
+            variant="ghost"
+            size="icon"
+            className="text-destructive hover:bg-destructive/20 h-6 w-6"
+            onClick={(e) => {
+              e.stopPropagation();
+              e.preventDefault();
+              if (confirm('Delete this node?')) {
+                onDelete(node.id);
+              }
+            }}
+            onPointerDown={(e) => e.stopPropagation()}
+            title="Delete node"
+            aria-label="Delete node"
+          >
+            ×
+          </Button>
+          <Port className="out" nodeId={node.id} isOutput={true} onStartConnection={onStartConnection} />
+        </div>
+      </div>
+      <div className="p-3 space-y-2 max-h-[500px] overflow-y-auto scrollbar-thin">
+        {node.input && (
+          <div className="flex justify-end mb-2">
+            <Button
+              variant="ghost"
+              size="sm"
+              onClick={() => onUpdate(node.id, { input: undefined })}
+              className="text-xs"
+            >
+              Clear Connection                                    {/* Remove input connection to this node */}
+            </Button>
+          </div>
+        )}
+        {/* Basic Camera Settings Section */}
+        <div className="text-xs text-muted-foreground font-semibold mb-1">Basic Settings</div>
+        <div className="grid grid-cols-2 gap-2">                     {/* 2-column grid for compact layout */}
+          {/* Motion Blur Control - adds movement effects */}
+          <div>
+            <label className="text-xs text-muted-foreground">Motion Blur</label>
+            <Select
+              className="w-full"
+              value={node.motionBlur || "None"}                   // Default to "None" if not set
+              onChange={(e) => onUpdate(node.id, { motionBlur: (e.target as HTMLSelectElement).value })}
+              title="Select Motion Blur Effect"
+            >
+              {motionBlurOptions.map(f => <option key={f} value={f}>{f}</option>)}
+            </Select>
+          </div>
+          {/* Focal Length Control - affects field of view and perspective */}
+          <div>
+            <label className="text-xs text-muted-foreground">Focal Length</label>
+            <Select
+              className="w-full"
+              value={node.focalLength || "None"}                   // Default to "None" if not set
+              onChange={(e) => onUpdate(node.id, { focalLength: (e.target as HTMLSelectElement).value })}
+              title="Select lens focal length - affects field of view and perspective distortion"
+            >
+              {focalLengths.map(f => <option key={f} value={f}>{f}</option>)}
+            </Select>
+          </div>
+
+          {/* Aperture Control - affects depth of field and exposure */}
+          <div>
+            <label className="text-xs text-muted-foreground">Aperture</label>
+            <Select
+              className="w-full"
+              value={node.aperture || "None"}                     // Default to "None" if not set
+              onChange={(e) => onUpdate(node.id, { aperture: (e.target as HTMLSelectElement).value })}
+              title="Select aperture value - lower f-numbers create shallower depth of field"
+            >
+              {apertures.map(a => <option key={a} value={a}>{a}</option>)}
+            </Select>
+          </div>
+
+          {/* Shutter Speed Control - affects motion blur and exposure */}
+          <div>
+            <label className="text-xs text-muted-foreground">Shutter Speed</label>
+            <Select
+              className="w-full"
+              value={node.shutterSpeed || "None"}                 // Default to "None" if not set
+              onChange={(e) => onUpdate(node.id, { shutterSpeed: (e.target as HTMLSelectElement).value })}
+              title="Select shutter speed - faster speeds freeze motion, slower speeds create blur"
+            >
+              {shutterSpeeds.map(s => <option key={s} value={s}>{s}</option>)}
+            </Select>
+          </div>
+
+          {/* ISO Control - affects sensor sensitivity and image noise */}
+          <div>
+            <label className="text-xs text-muted-foreground">ISO</label>
+            <Select
+              className="w-full"
+              value={node.iso || "None"}                          // Default to "None" if not set
+              onChange={(e) => onUpdate(node.id, { iso: (e.target as HTMLSelectElement).value })}
+              title="Select ISO value - higher values increase sensitivity but add noise"
+            >
+              {isoValues.map(i => <option key={i} value={i}>{i}</option>)}
+            </Select>
+          </div>
+        </div>
+
+        {/* Creative Settings */}
+        <div className="text-xs text-white/50 font-semibold mb-1 mt-3">Creative Settings</div>
+        <div className="grid grid-cols-2 gap-2">
+          <div>
+            <label className="text-xs text-muted-foreground">White Balance</label>
+            <Select
+              className="w-full"
+              value={node.whiteBalance || "None"}
+              onChange={(e) => onUpdate(node.id, { whiteBalance: (e.target as HTMLSelectElement).value })}
+            >
+              {whiteBalances.map(w => <option key={w} value={w}>{w}</option>)}
+            </Select>
+          </div>
+          <div>
+            <label className="text-xs text-muted-foreground">Film Style</label>
+            <Select
+              className="w-full"
+              value={node.filmStyle || "None"}
+              onChange={(e) => onUpdate(node.id, { filmStyle: (e.target as HTMLSelectElement).value })}
+            >
+              {filmStyles.map(f => <option key={f} value={f}>{f}</option>)}
+            </Select>
+          </div>
+          <div>
+            <label className="text-xs text-muted-foreground">Lighting</label>
+            <Select
+              className="w-full"
+              value={node.lighting || "None"}
+              onChange={(e) => onUpdate(node.id, { lighting: (e.target as HTMLSelectElement).value })}
+            >
+              {lightingTypes.map(l => <option key={l} value={l}>{l}</option>)}
+            </Select>
+          </div>
+          <div>
+            <label className="text-xs text-muted-foreground">Bokeh Style</label>
+            <Select
+              className="w-full"
+              value={node.bokeh || "None"}
+              onChange={(e) => onUpdate(node.id, { bokeh: (e.target as HTMLSelectElement).value })}
+            >
+              {bokehStyles.map(b => <option key={b} value={b}>{b}</option>)}
+            </Select>
+          </div>
+        </div>
+
+        {/* Composition Settings */}
+        <div className="text-xs text-muted-foreground font-semibold mb-1 mt-3">Composition</div>
+        <div className="grid grid-cols-2 gap-2">
+          <div>
+            <label className="text-xs text-muted-foreground">Camera Angle</label>
+            <Select
+              className="w-full"
+              value={node.angle || "None"}
+              onChange={(e) => onUpdate(node.id, { angle: (e.target as HTMLSelectElement).value })}
+            >
+              {angles.map(a => <option key={a} value={a}>{a}</option>)}
+            </Select>
+          </div>
+        </div>
+        <Button
+          className="w-full"
+          onClick={() => onProcess(node.id)}
+          disabled={node.isRunning}
+          title={!node.input ? "Connect an input first" : "Process all unprocessed nodes in chain"}
+        >
+          {node.isRunning ? "Processing..." : "Apply Camera Settings"}
+        </Button>
+        <div className="mt-2">
+          <NodeOutputSection
+            nodeId={node.id}
+            output={node.output}
+            downloadFileName={`camera-${Date.now()}.png`}
+          />
+        </div>
+        {node.error && (
+          <div className="text-xs text-red-400 mt-2">{node.error}</div>
+        )}
+      </div>
+    </div>
+  );
+}
+
+/**
+ * FACE NODE VIEW COMPONENT
+ * 
+ * Provides comprehensive facial feature modification capabilities.
+ * Allows users to change various aspects of faces in images including
+ * hairstyles, expressions, facial hair, accessories, and makeup.
+ * 
+ * Key Features:
+ * - Hairstyle modifications (short, long, curly, straight, etc.)
+ * - Facial expression changes (happy, sad, surprised, etc.)
+ * - Beard and mustache styling options
+ * - Accessory addition (sunglasses, hats)
+ * - Makeup application with preset styles
+ * - Skin enhancement (pimple removal)
+ * 
+ * The AI models can:
+ * - Preserve facial identity while making changes
+ * - Apply realistic hair textures and colors
+ * - Generate natural-looking expressions
+ * - Add accessories that fit properly
+ * - Apply makeup that matches lighting and skin tone
+ * 
+ * @param node - Face node data containing all face modification settings
+ * @param onDelete - Callback to delete this node
+ * @param onUpdate - Callback to update face settings
+ * @param onStartConnection - Callback when starting connection from output
+ * @param onEndConnection - Callback when ending connection at input
+ * @param onProcess - Callback to process face modifications
+ * @param onUpdatePosition - Callback to update node position
+ * @param getNodeHistoryInfo - Function to get processing history
+ * @param navigateNodeHistory - Function to navigate history
+ * @param getCurrentNodeImage - Function to get current image
+ */
+export function FaceNodeView({ node, onDelete, onUpdate, onStartConnection, onEndConnection, onProcess, onUpdatePosition, getNodeHistoryInfo, navigateNodeHistory, getCurrentNodeImage }: any) {
+  // Handle node dragging functionality
+  const { localPos, onPointerDown, onPointerMove, onPointerUp } = useNodeDrag(node, onUpdatePosition);
+
+  // Available hairstyle options for hair modification
+  const hairstyles = ["None", "short", "long", "curly", "straight", "bald", "mohawk", "ponytail"];
+
+  // Facial expression options for emotion changes
+  const expressions = ["None", "happy", "serious", "smiling", "laughing", "sad", "surprised", "angry"];
+
+  // Beard and facial hair styling options
+  const beardStyles = ["None", "stubble", "goatee", "full beard", "mustache", "clean shaven"];
+
+  return (
+    <div className="nb-node absolute w-[340px]" style={{ left: localPos.x, top: localPos.y }}>
+      <div
+        className="nb-header px-3 py-2 flex items-center justify-between rounded-t-[14px] cursor-grab active:cursor-grabbing"
+        onPointerDown={onPointerDown}
+        onPointerMove={onPointerMove}
+        onPointerUp={onPointerUp}
+      >
+        <Port className="in" nodeId={node.id} isOutput={false} onEndConnection={onEndConnection} onDisconnect={(nodeId) => onUpdate(nodeId, { input: undefined })} />
+        <div className="font-semibold text-sm flex-1 text-center">FACE</div>
+        <div className="flex items-center gap-1">
+          <Button
+            variant="ghost"
+            size="icon"
+            className="text-destructive hover:bg-destructive/20 h-6 w-6"
+            onClick={(e) => {
+              e.stopPropagation();
+              e.preventDefault();
+              if (confirm('Delete this node?')) {
+                onDelete(node.id);
+              }
+            }}
+            onPointerDown={(e) => e.stopPropagation()}
+            title="Delete node"
+            aria-label="Delete node"
+          >
+            ×
+          </Button>
+          <Port className="out" nodeId={node.id} isOutput={true} onStartConnection={onStartConnection} />
+        </div>
+      </div>
+      <div className="p-3 space-y-2 max-h-[500px] overflow-y-auto scrollbar-thin">
+        {node.input && (
+          <div className="flex justify-end mb-2">
+            <Button
+              variant="ghost"
+              size="sm"
+              onClick={() => onUpdate(node.id, { input: undefined })}
+              className="text-xs"
+            >
+              Clear Connection                                    {/* Remove input connection to this node */}
+            </Button>
+          </div>
+        )}
+        {/* Face Enhancement Checkboxes - toggleable options for face improvements and accessories */}
+        <div className="space-y-2">
+          {/* Pimple removal option for skin enhancement */}
+          <label className="flex items-center gap-2 text-xs cursor-pointer">
+            <Checkbox
+              checked={node.faceOptions?.removePimples || false}    // Default to false if not set
+              onChange={(e) => onUpdate(node.id, {
+                faceOptions: {
+                  ...node.faceOptions,                             // Preserve existing options
+                  removePimples: (e.target as HTMLInputElement).checked // Update pimple removal setting
+                }
+              })}
+            />
+            Remove pimples                                          {/* Clean up skin imperfections */}
+          </label>
+
+          {/* Sunglasses addition option */}
+          <label className="flex items-center gap-2 text-xs cursor-pointer">
+            <Checkbox
+              checked={node.faceOptions?.addSunglasses || false}    // Default to false if not set
+              onChange={(e) => onUpdate(node.id, {
+                faceOptions: {
+                  ...node.faceOptions,                             // Preserve existing options
+                  addSunglasses: (e.target as HTMLInputElement).checked // Update sunglasses setting
+                }
+              })}
+            />
+            Add sunglasses                                          {/* Add stylish sunglasses accessory */}
+          </label>
+
+          {/* Hat addition option */}
+          <label className="flex items-center gap-2 text-xs cursor-pointer">
+            <Checkbox
+              checked={node.faceOptions?.addHat || false}           // Default to false if not set
+              onChange={(e) => onUpdate(node.id, {
+                faceOptions: {
+                  ...node.faceOptions,                             // Preserve existing options
+                  addHat: (e.target as HTMLInputElement).checked   // Update hat setting
+                }
+              })}
+            />
+            Add hat                                                 {/* Add hat accessory */}
+          </label>
+        </div>
+
+        <div>
+          <label className="text-xs text-white/70">Hairstyle</label>
+          <Select
+            className="w-full"
+            value={node.faceOptions?.changeHairstyle || "None"}
+            onChange={(e) => onUpdate(node.id, {
+              faceOptions: { ...node.faceOptions, changeHairstyle: (e.target as HTMLSelectElement).value }
+            })}
+          >
+            {hairstyles.map(h => <option key={h} value={h}>{h}</option>)}
+          </Select>
+        </div>
+
+        <div>
+          <label className="text-xs text-white/70">Expression</label>
+          <Select
+            className="w-full"
+            value={node.faceOptions?.facialExpression || "None"}
+            onChange={(e) => onUpdate(node.id, {
+              faceOptions: { ...node.faceOptions, facialExpression: (e.target as HTMLSelectElement).value }
+            })}
+          >
+            {expressions.map(e => <option key={e} value={e}>{e}</option>)}
+          </Select>
+        </div>
+
+        <div>
+          <label className="text-xs text-white/70">Beard</label>
+          <Select
+            className="w-full"
+            value={node.faceOptions?.beardStyle || "None"}
+            onChange={(e) => onUpdate(node.id, {
+              faceOptions: { ...node.faceOptions, beardStyle: (e.target as HTMLSelectElement).value }
+            })}
+          >
+            {beardStyles.map(b => <option key={b} value={b}>{b}</option>)}
+          </Select>
+        </div>
+
+        {/* Makeup Selection Section - allows users to choose makeup application */}
+        <div>
+          <label className="text-xs text-muted-foreground">Makeup</label>
+          <div className="grid grid-cols-2 gap-2 mt-2">              {/* 2-column grid for makeup options */}
+
+            {/* No Makeup Option - removes or prevents makeup application */}
+            <button
+              className={`p-1 rounded border transition-colors ${!node.faceOptions?.selectedMakeup || node.faceOptions?.selectedMakeup === "None"
+                ? "border-indigo-400 bg-indigo-500/20"             // Highlighted when selected
+                : "border-white/20 hover:border-white/40"           // Default and hover states
+                }`}
+              onClick={() => onUpdate(node.id, {
+                faceOptions: {
+                  ...node.faceOptions,                               // Preserve other face options
+                  selectedMakeup: "None",                            // Set makeup to none
+                  makeupImage: null                                   // Clear makeup image reference
+                }
+              })}
+              title="No makeup application - natural look"
+            >
+              {/* Visual placeholder for no makeup option */}
+              <div className="w-full h-24 flex items-center justify-center text-xs text-muted-foreground/60 border border-dashed border-border rounded mb-1">
+                No Makeup                                             {/* Text indicator for no makeup */}
+              </div>
+              <div className="text-xs">None</div>                  {/* Option label */}
+            </button>
+
+            {/* Makeup Application Option - applies preset makeup style */}
+            <button
+              className={`p-1 rounded border transition-colors ${node.faceOptions?.selectedMakeup === "Makeup"
+                ? "border-primary bg-primary/20"             // Highlighted when selected
+                : "border-border hover:border-primary/50"           // Default and hover states
+                }`}
+              onClick={() => onUpdate(node.id, {
+                faceOptions: {
+                  ...node.faceOptions,                               // Preserve other face options
+                  selectedMakeup: "Makeup",                          // Set makeup type
+                  makeupImage: "/makeup/makeup1.png"                 // Reference image for makeup style
+                }
+              })}
+              title="Apply makeup style - enhances facial features"
+            >
+              {/* Makeup preview image */}
+              <img
+                src="/makeup/makeup1.png"
+                alt="Makeup Style Preview"
+                className="w-full h-24 object-contain rounded mb-1"
+                title="Preview of makeup style that will be applied"
+              />
+              <div className="text-xs">Makeup</div>               {/* Option label */}
+            </button>
+          </div>
+        </div>
+
+        <Button
+          className="w-full"
+          onClick={() => onProcess(node.id)}
+          disabled={node.isRunning}
+          title={!node.input ? "Connect an input first" : "Process all unprocessed nodes in chain"}
+        >
+          {node.isRunning ? "Processing..." : "Apply Face Changes"}
+        </Button>
+        <div className="mt-2">
+          <NodeOutputSection
+            nodeId={node.id}
+            output={node.output}
+            downloadFileName={`face-${Date.now()}.png`}
+          />
+        </div>
+        {node.error && (
+          <div className="text-xs text-red-400 mt-2">{node.error}</div>
+        )}
+      </div>
+    </div>
+  );
+}
+
+/**
+ * STYLE NODE VIEW COMPONENT
+ * 
+ * Applies artistic style transfer to images, transforming them to match
+ * various artistic movements, pop culture aesthetics, and visual styles.
+ * 
+ * Key Features:
+ * - Wide variety of artistic styles (anime, fine art, pop culture)
+ * - Adjustable style strength for subtle or dramatic transformations
+ * - Preserves original image content while applying style characteristics
+ * - Real-time style preview and processing
+ * 
+ * Style Categories Available:
+ * - Anime styles (90s anime, My Hero Academia, Dragon Ball Z)
+ * - Fine art movements (Ukiyo-e, Cubism, Post-Impressionism)
+ * - Modern aesthetics (Cyberpunk, Steampunk)
+ * - Pop culture (Simpsons, Family Guy, Arcane)
+ * - Cinematic styles (Breaking Bad, Stranger Things)
+ * 
+ * The AI style transfer models can:
+ * - Apply artistic brushstrokes and textures
+ * - Adapt color palettes to match target styles
+ * - Maintain subject recognition while stylizing
+ * - Handle various image compositions and subjects
+ * 
+ * @param node - Style node data containing stylePreset, styleStrength, etc.
+ * @param onDelete - Callback to delete this node
+ * @param onUpdate - Callback to update style settings
+ * @param onStartConnection - Callback when starting connection from output
+ * @param onEndConnection - Callback when ending connection at input
+ * @param onProcess - Callback to process style transfer
+ * @param onUpdatePosition - Callback to update node position
+ * @param getNodeHistoryInfo - Function to get processing history
+ * @param navigateNodeHistory - Function to navigate history
+ * @param getCurrentNodeImage - Function to get current image
+ */
+export function StyleNodeView({ node, onDelete, onUpdate, onStartConnection, onEndConnection, onProcess, onUpdatePosition, getNodeHistoryInfo, navigateNodeHistory, getCurrentNodeImage }: any) {
+  // Handle node dragging functionality
+  const { localPos, onPointerDown, onPointerMove, onPointerUp } = useNodeDrag(node, onUpdatePosition);
+
+  /**
+   * Available artistic style options with descriptive labels
+   * Each style represents a different artistic movement or pop culture aesthetic
+   */
+  const styleOptions = [
+    { value: "90s-anime", label: "90's Anime Style" },
+    { value: "mha", label: "My Hero Academia Style" },
+    { value: "dbz", label: "Dragon Ball Z Style" },
+    { value: "ukiyo-e", label: "Ukiyo-e Style" },
+    { value: "spiderverse", label: "Spiderverse Style" },
+    { value: "cubism", label: "Cubism Style" },
+    { value: "van-gogh", label: "Post-Impressionist (Van Gogh) Style" },
+    { value: "simpsons", label: "Simpsons Style" },
+    { value: "family-guy", label: "Family Guy Style" },
+    { value: "pixar", label: "Pixar Style" },
+    { value: "manga", label: "Manga Style" },
+  ];
+
+  return (
+    <div
+      className="nb-node absolute w-[320px]"
+      style={{ left: localPos.x, top: localPos.y }}
+    >
+      <div
+        className="nb-header px-3 py-2 flex items-center justify-between rounded-t-[14px] cursor-grab active:cursor-grabbing"
+        onPointerDown={onPointerDown}
+        onPointerMove={onPointerMove}
+        onPointerUp={onPointerUp}
+      >
+        <Port className="in" nodeId={node.id} isOutput={false} onEndConnection={onEndConnection} onDisconnect={(nodeId) => onUpdate(nodeId, { input: undefined })} />
+        <div className="font-semibold text-sm flex-1 text-center">STYLE</div>
+        <div className="flex items-center gap-1">
+          <Button
+            variant="ghost"
+            size="icon"
+            className="text-destructive hover:bg-destructive/20 h-6 w-6"
+            onClick={(e) => {
+              e.stopPropagation();
+              e.preventDefault();
+              if (confirm('Delete this node?')) {
+                onDelete(node.id);
+              }
+            }}
+            onPointerDown={(e) => e.stopPropagation()}
+            title="Delete node"
+            aria-label="Delete node"
+          >
+            ×
+          </Button>
+          <Port className="out" nodeId={node.id} isOutput={true} onStartConnection={onStartConnection} />
+        </div>
+      </div>
+      {/* Node Content Area - Contains all controls, inputs, and outputs */}
+      <div className="p-3 space-y-3">
+        {node.input && (
+          <div className="flex justify-end mb-2">
+            <Button
+              variant="ghost"
+              size="sm"
+              onClick={() => onUpdate(node.id, { input: undefined })}
+              className="text-xs"
+            >
+              Clear Connection                                    {/* Remove input connection to this node */}
+            </Button>
+          </div>
+        )}
+        <div className="text-xs text-muted-foreground">Art Style</div>
+        <div className="text-xs text-muted-foreground/50 mb-2">Select an artistic style to apply to your image</div>
+        <Select
+          className="w-full bg-background border-border text-foreground focus:border-ring [&>option]:bg-background [&>option]:text-foreground"
+          value={node.stylePreset || ""}
+          onChange={(e) => onUpdate(node.id, { stylePreset: (e.target as HTMLSelectElement).value })}
+        >
+          <option value="" className="bg-background">Select a style...</option>
+          {styleOptions.map(opt => (
+            <option key={opt.value} value={opt.value} className="bg-background">
+              {opt.label}
+            </option>
+          ))}
+        </Select>
+        {/* Style Strength Slider - controls how strongly the style is applied */}
+        <div>
+          <Slider
+            label="Style Strength"                                 // Slider label
+            valueLabel={`${node.styleStrength || 50}%`}            // Display current percentage value
+            min={0}                                                 // Minimum strength (subtle effect)
+            max={100}                                               // Maximum strength (full style transfer)
+            value={node.styleStrength || 50}                       // Current value (default 50%)
+            onChange={(e) => onUpdate(node.id, {
+              styleStrength: parseInt((e.target as HTMLInputElement).value) // Update strength value
+            })}
+            title="Adjust how strongly the artistic style is applied - lower values are more subtle"
+          />
+        </div>
+        {/* Style Processing Button - triggers the style transfer operation */}
+        <Button
+          className="w-full"
+          onClick={() => onProcess(node.id)}                        // Start style transfer processing
+          disabled={node.isRunning || !node.stylePreset}           // Disable if processing or no style selected
+          title={
+            !node.input ? "Connect an input first" :               // No input connection
+              !node.stylePreset ? "Select a style first" :           // No style selected
+                "Apply the selected artistic style to your input image" // Ready to process
+          }
+        >
+          {/* Dynamic button text based on processing state */}
+          {node.isRunning ? "Applying Style..." : "Apply Style Transfer"}
+        </Button>
+        <NodeOutputSection
+          nodeId={node.id}
+          output={node.output}
+          downloadFileName={`style-${Date.now()}.png`}
+        />
+        {node.error && (
+          <div className="text-xs text-red-400 mt-2">{node.error}</div>
+        )}
+      </div>
+    </div>
+  );
+}
+
+/**
+ * LIGHTNING NODE VIEW COMPONENT
+ * 
+ * Applies professional lighting effects to images to enhance mood,
+ * atmosphere, and visual impact. Simulates various lighting setups
+ * commonly used in photography and cinematography.
+ * 
+ * Key Features:
+ * - Professional lighting presets (studio, natural, dramatic)
+ * - Visual preset selection with thumbnails
+ * - Realistic lighting simulation
+ * - Shadow and highlight adjustment
+ * 
+ * Lighting Types Available:
+ * - Studio Light: Controlled, even lighting for professional portraits
+ * - Natural Light: Soft, organic lighting that mimics daylight
+ * - Dramatic Light: High-contrast lighting for artistic effect
+ * 
+ * The lighting effects can:
+ * - Add realistic shadows and highlights
+ * - Enhance subject dimensionality
+ * - Create mood and atmosphere
+ * - Simulate professional lighting equipment
+ * 
+ * @param node - Lightning node data containing selectedLighting, lightingImage
+ * @param onDelete - Callback to delete this node
+ * @param onUpdate - Callback to update lighting settings
+ * @param onStartConnection - Callback when starting connection from output
+ * @param onEndConnection - Callback when ending connection at input
+ * @param onProcess - Callback to process lighting effects
+ * @param onUpdatePosition - Callback to update node position
+ * @param getNodeHistoryInfo - Function to get processing history
+ * @param navigateNodeHistory - Function to navigate history
+ * @param getCurrentNodeImage - Function to get current image
+ */
+export function LightningNodeView({ node, onDelete, onUpdate, onStartConnection, onEndConnection, onProcess, onUpdatePosition, getNodeHistoryInfo, navigateNodeHistory, getCurrentNodeImage }: any) {
+  // Handle node dragging functionality
+  const { localPos, onPointerDown, onPointerMove, onPointerUp } = useNodeDrag(node, onUpdatePosition);
+
+  /**
+   * Available lighting preset options with text descriptions
+   * Each preset uses detailed lighting prompts instead of reference images
+   */
+  const presetLightings = [
+    {
+      name: "Moody Cinematic",
+      path: "/lighting/light1.png",
+      prompt: "Moody cinematic portrait lighting with a sharp vertical beam of warm orange-red light cutting across the face and neck, contrasted with cool teal ambient fill on the surrounding areas. Strong chiaroscuro effect, deep shadows, high contrast between warm and cool tones, dramatic spotlight strip"
+    },
+    {
+      name: "Dual-Tone Neon",
+      path: "/lighting/light2.png",
+      prompt: "Cinematic portrait lighting with strong dual-tone rim lights: deep blue light illuminating the front-left side of the face, intense red light as a rim light from the back-right, dark black background, high contrast, minimal fill light, dramatic neon glow"
+    },
+    {
+      name: "Natural Shadow Play",
+      path: "/lighting/light3.png",
+      prompt: "DRAMATIC natural shadow play with hard directional sunlight filtering through foliage, creating bold contrasting patterns of light and shadow across the subject. Strong chiaroscuro effect with deep blacks and bright highlights, dappled leaf shadows dancing across face and body, creating an artistic interplay of illumination and darkness. Emphasize the sculptural quality of light carving through shadow, with sharp shadow edges and brilliant sun-kissed highlights for maximum visual impact"
+    },
+  ];
+
+  /**
+   * Handle selection of a lighting preset
+   * Updates with the text prompt instead of reference image
+   */
+  const selectLighting = (lightingPath: string, lightingName: string, lightingPrompt: string) => {
+    onUpdate(node.id, {
+      lightingPrompt: lightingPrompt,                              // Text prompt for lighting effect
+      selectedLighting: lightingName                               // Name of selected lighting preset
+    });
+  };
+
+  return (
+    <div className="nb-node absolute text-white w-[320px]" style={{ left: localPos.x, top: localPos.y }}>
+      <div
+        className="nb-header px-3 py-2 flex items-center justify-between rounded-t-[14px] cursor-grab active:cursor-grabbing"
+        onPointerDown={onPointerDown}
+        onPointerMove={onPointerMove}
+        onPointerUp={onPointerUp}
+      >
+        <Port className="in" nodeId={node.id} isOutput={false} onEndConnection={onEndConnection} onDisconnect={(nodeId) => onUpdate(nodeId, { input: undefined })} />
+        <div className="font-semibold text-sm flex-1 text-center">LIGHTNING</div>
+        <div className="flex items-center gap-1">
+          <Button
+            variant="ghost"
+            size="icon"
+            className="text-destructive hover:bg-destructive/20 h-6 w-6"
+            onClick={(e) => {
+              e.stopPropagation();
+              e.preventDefault();
+              if (confirm('Delete this node?')) {
+                onDelete(node.id);
+              }
+            }}
+            onPointerDown={(e) => e.stopPropagation()}
+            title="Delete node"
+            aria-label="Delete node"
+          >
+            ×
+          </Button>
+          <Port className="out" nodeId={node.id} isOutput={true} onStartConnection={onStartConnection} />
+        </div>
+      </div>
+      {/* Node Content Area - Contains all controls, inputs, and outputs */}
+      <div className="p-3 space-y-3">
+        {node.input && (
+          <div className="flex justify-end mb-2">
+            <Button
+              variant="ghost"
+              size="sm"
+              onClick={() => onUpdate(node.id, { input: undefined })}
+              className="text-xs"
+            >
+              Clear Connection                                    {/* Remove input connection to this node */}
+            </Button>
+          </div>
+        )}
+        <div className="text-xs text-muted-foreground">Lighting Presets</div>
+
+        <div className="grid grid-cols-2 gap-2">
+          {presetLightings.map((preset) => (
+            <button
+              key={preset.name}
+              className={`p-2 rounded border ${node.selectedLighting === preset.name
+                ? "border-primary bg-primary/20"
+                : "border-border hover:border-primary/50"
+                }`}
+              onClick={() => selectLighting(preset.path, preset.name, preset.prompt)}
+            >
+              <img
+                src={preset.path}
+                alt={preset.name}
+                className="w-full h-24 object-contain rounded mb-1"
+                title="Click to select lighting"
+              />
+              <div className="text-xs">{preset.name}</div>
+            </button>
+          ))}
+        </div>
+
+        <Button
+          className="w-full"
+          onClick={() => onProcess(node.id)}
+          disabled={node.isRunning || !node.selectedLighting}
+          title={!node.input ? "Connect an input first" : !node.selectedLighting ? "Select a lighting preset first" : "Apply lighting effect"}
+        >
+          {node.isRunning ? "Processing..." : "Apply Lighting"}
+        </Button>
+
+        <NodeOutputSection
+          nodeId={node.id}
+          output={node.output}
+          downloadFileName={`lightning-${Date.now()}.png`}
+        />
+        {node.error && (
+          <div className="text-xs text-red-400 mt-2">{node.error}</div>
+        )}
+      </div>
+    </div>
+  );
+}
+
+
+/**
+ * POSES NODE VIEW COMPONENT
+ * 
+ * Modifies the pose and body positioning of subjects in images.
+ * Uses AI-powered pose estimation and transfer to change how people
+ * are positioned while maintaining natural proportions and anatomy.
+ * 
+ * Key Features:
+ * - Multiple preset poses (standing, sitting variations)
+ * - Visual pose selection with reference thumbnails
+ * - Natural pose transfer that preserves identity
+ * - Anatomically correct pose adjustments
+ * 
+ * Pose Categories Available:
+ * - Standing poses: Various upright positions and postures
+ * - Sitting poses: Different seated positions and arrangements
+ * 
+ * The AI pose models can:
+ * - Detect and map human body keypoints
+ * - Transfer poses while maintaining proportions
+ * - Adjust clothing to fit new poses naturally
+ * - Preserve facial features and identity
+ * - Handle complex body positioning
+ * 
+ * @param node - Poses node data containing selectedPose, poseImage
+ * @param onDelete - Callback to delete this node
+ * @param onUpdate - Callback to update pose settings
+ * @param onStartConnection - Callback when starting connection from output
+ * @param onEndConnection - Callback when ending connection at input
+ * @param onProcess - Callback to process pose modifications
+ * @param onUpdatePosition - Callback to update node position
+ * @param getNodeHistoryInfo - Function to get processing history
+ * @param navigateNodeHistory - Function to navigate history
+ * @param getCurrentNodeImage - Function to get current image
+ */
+export function PosesNodeView({ node, onDelete, onUpdate, onStartConnection, onEndConnection, onProcess, onUpdatePosition, getNodeHistoryInfo, navigateNodeHistory, getCurrentNodeImage }: any) {
+  // Handle node dragging functionality
+  const { localPos, onPointerDown, onPointerMove, onPointerUp } = useNodeDrag(node, onUpdatePosition);
+
+  /**
+   * Available pose preset options with text descriptions
+   * Each preset uses detailed pose prompts instead of reference images
+   */
+  const presetPoses = [
+    {
+      name: "Dynamic Standing",
+      path: "/poses/stand1.png",
+      prompt: "A dynamic standing pose with the figure's weight shifted to one side. The right arm extends forward in a pointing gesture while the left arm hangs naturally. The figure has a slight hip tilt and appears to be in mid-movement, creating an energetic, directional composition."
+    },
+    {
+      name: "Arms Crossed",
+      path: "/poses/stand2.png",
+      prompt: "A relaxed standing pose with arms crossed over the torso. The weight is distributed fairly evenly, with one leg slightly forward. The figure's posture suggests a casual, confident stance with the head tilted slightly downward in a contemplative manner."
+    },
+    {
+      name: "Seated Composed",
+      path: "/poses/sit1.png",
+      prompt: "A seated pose on what appears to be a stool or high chair. The figure sits with legs crossed at the knee, creating an asymmetrical but balanced composition. The hands rest on the lap, and the overall posture is upright and composed."
+    },
+    {
+      name: "Relaxed Lean",
+      path: "/poses/sit2.png",
+      prompt: "A more relaxed seated pose with the figure leaning to one side. One leg is bent and raised while the other extends downward. The figure appears to be resting or in casual repose, with arms supporting the body and creating a diagonal flow through the composition."
+    },
+  ];
+
+  /**
+   * Handle selection of a pose preset
+   * Updates with the text prompt instead of reference image
+   */
+  const selectPose = (posePath: string, poseName: string, posePrompt: string) => {
+    onUpdate(node.id, {
+      posePrompt: posePrompt,                                      // Text prompt for pose effect
+      selectedPose: poseName                                       // Name of selected pose preset
+    });
+  };
+
+  return (
+    <div className="nb-node absolute w-[320px]" style={{ left: localPos.x, top: localPos.y }}>
+      <div
+        className="nb-header px-3 py-2 flex items-center justify-between rounded-t-[14px] cursor-grab active:cursor-grabbing"
+        onPointerDown={onPointerDown}
+        onPointerMove={onPointerMove}
+        onPointerUp={onPointerUp}
+      >
+        <Port className="in" nodeId={node.id} isOutput={false} onEndConnection={onEndConnection} onDisconnect={(nodeId) => onUpdate(nodeId, { input: undefined })} />
+        <div className="font-semibold text-sm flex-1 text-center">POSES</div>
+        <div className="flex items-center gap-1">
+          <Button
+            variant="ghost"
+            size="icon"
+            className="text-destructive hover:bg-destructive/20 h-6 w-6"
+            onClick={(e) => {
+              e.stopPropagation();
+              e.preventDefault();
+              if (confirm('Delete this node?')) {
+                onDelete(node.id);
+              }
+            }}
+            onPointerDown={(e) => e.stopPropagation()}
+            title="Delete node"
+            aria-label="Delete node"
+          >
+            ×
+          </Button>
+          <Port className="out" nodeId={node.id} isOutput={true} onStartConnection={onStartConnection} />
+        </div>
+      </div>
+      {/* Node Content Area - Contains all controls, inputs, and outputs */}
+      <div className="p-3 space-y-3">
+        {node.input && (
+          <div className="flex justify-end mb-2">
+            <Button
+              variant="ghost"
+              size="sm"
+              onClick={() => onUpdate(node.id, { input: undefined })}
+              className="text-xs"
+            >
+              Clear Connection                                    {/* Remove input connection to this node */}
+            </Button>
+          </div>
+        )}
+        <div className="text-xs text-white/70">Pose References</div>
+
+        <div className="grid grid-cols-2 gap-2">
+          {presetPoses.map((preset) => (
+            <button
+              key={preset.name}
+              className={`p-2 rounded border ${node.selectedPose === preset.name
+                ? "border-indigo-400 bg-indigo-500/20"
+                : "border-white/20 hover:border-white/40"
+                }`}
+              onClick={() => selectPose(preset.path, preset.name, preset.prompt)}
+            >
+              <img
+                src={preset.path}
+                alt={preset.name}
+                className="w-full h-24 object-contain rounded mb-1"
+                title="Click to select pose"
+              />
+              <div className="text-xs">{preset.name}</div>
+            </button>
+          ))}
+        </div>
+
+        <Button
+          className="w-full"
+          onClick={() => onProcess(node.id)}
+          disabled={node.isRunning || !node.selectedPose}
+          title={!node.input ? "Connect an input first" : !node.selectedPose ? "Select a pose first" : "Apply pose modification"}
+        >
+          {node.isRunning ? "Processing..." : "Apply Pose"}
+        </Button>
+
+        <NodeOutputSection
+          nodeId={node.id}
+          output={node.output}
+          downloadFileName={`poses-${Date.now()}.png`}
+        />
+        {node.error && (
+          <div className="text-xs text-red-400 mt-2">{node.error}</div>
+        )}
+      </div>
+    </div>
+  );
+}
+
+/**
+ * EDIT NODE VIEW COMPONENT
+ * 
+ * This node allows users to perform general text-based image editing operations.
+ * Users can describe what they want to change about an image using natural language,
+ * and the AI will attempt to apply those changes.
+ * 
+ * Features:
+ * - Natural language editing prompts (e.g., "make it brighter", "add vintage effect")
+ * - AI-powered prompt improvement using Gemini
+ * - Real-time editing processing
+ * - Output history with navigation
+ * - Connection management for input/output workflow
+ * 
+ * @param node - The edit node data containing editPrompt, input, output, etc.
+ * @param onDelete - Callback to delete this node
+ * @param onUpdate - Callback to update node properties
+ * @param onStartConnection - Callback when starting a connection from output port
+ * @param onEndConnection - Callback when ending a connection at input port
+ * @param onProcess - Callback to process this node
+ * @param onUpdatePosition - Callback to update node position when dragged
+ * @param getNodeHistoryInfo - Function to get history information for this node
+ * @param navigateNodeHistory - Function to navigate through node history
+ * @param getCurrentNodeImage - Function to get the current image for this node
+ */
+export function EditNodeView({
+  node,
+  onDelete,
+  onUpdate,
+  onStartConnection,
+  onEndConnection,
+  onProcess,
+  onUpdatePosition,
+  getNodeHistoryInfo,
+  navigateNodeHistory,
+  getCurrentNodeImage,
+  apiToken
+
+}: any) {
+  // Use custom hook for drag functionality - handles position updates during dragging
+  const { localPos, onPointerDown, onPointerMove, onPointerUp } = useNodeDrag(node, onUpdatePosition);
+
+  /**
+   * Handle prompt improvement using Gemini API
+   * Takes the user's basic edit description and enhances it for better AI processing
+   */
+  const handlePromptImprovement = async () => {
+    // Validate that user has entered a prompt
+    if (!node.editPrompt?.trim()) {
+      alert('Please enter an edit description first');
+      return;
+    }
+
+    try {
+      // Call the API to improve the prompt
+      const response = await fetch('/api/improve-prompt', {
+        method: 'POST',
+        headers: { 'Content-Type': 'application/json' },
+        body: JSON.stringify({
+          prompt: node.editPrompt.trim(),
+          type: 'edit',
+          apiToken: apiToken || undefined
+        })
+      });
+
+      if (response.ok) {
+        const { improvedPrompt } = await response.json();
+        onUpdate(node.id, { editPrompt: improvedPrompt });
+      } else {
+        alert('Failed to improve prompt. Please try again.');
+      }
+    } catch (error) {
+      console.error('Error improving prompt:', error);
+      alert('Failed to improve prompt. Please try again.');
+    }
+  };
+
+  /**
+   * Handle delete node action with confirmation
+   */
+  const handleDeleteNode = (e: React.MouseEvent) => {
+    e.stopPropagation();  // Prevent triggering drag
+    e.preventDefault();
+
+    if (confirm('Delete this node?')) {
+      onDelete(node.id);
+    }
+  };
+
+  /**
+   * Handle clearing the input connection
+   */
+  const handleClearConnection = () => {
+    onUpdate(node.id, { input: undefined });
+  };
+
+  /**
+   * Handle edit prompt changes
+   */
+  const handlePromptChange = (e: React.ChangeEvent<HTMLTextAreaElement>) => {
+    onUpdate(node.id, { editPrompt: e.target.value });
+  };
+
+  return (
+    <div className="nb-node absolute w-[320px]" style={{ left: localPos.x, top: localPos.y }}>
+      {/* Node Header - Contains title, delete button, and connection ports */}
+      <div
+        className="nb-header px-3 py-2 flex items-center justify-between rounded-t-[14px] cursor-grab active:cursor-grabbing"
+        onPointerDown={onPointerDown}    // Start dragging
+        onPointerMove={onPointerMove}    // Handle drag movement
+        onPointerUp={onPointerUp}        // End dragging
+      >
+        {/* Input port (left side) - where connections come in */}
+        <Port className="in" nodeId={node.id} isOutput={false} onEndConnection={onEndConnection} onDisconnect={(nodeId) => onUpdate(nodeId, { input: undefined })} />
+
+        {/* Node title */}
+        <div className="font-semibold text-sm flex-1 text-center">EDIT</div>
+
+        <div className="flex items-center gap-1">
+          {/* Delete button */}
+          <Button
+            variant="ghost"
+            size="icon"
+            className="text-destructive hover:bg-destructive/20 h-6 w-6"
+            onClick={handleDeleteNode}
+            onPointerDown={(e) => e.stopPropagation()}  // Prevent drag when clicking delete
+            title="Delete node"
+            aria-label="Delete node"
+          >
+            ×
+          </Button>
+
+          {/* Output port (right side) - where connections go out */}
+          <Port className="out" nodeId={node.id} isOutput={true} onStartConnection={onStartConnection} />
+        </div>
+      </div>
+
+      {/* Node Content - Contains all the controls and outputs */}
+      {/* Node Content Area - Contains all controls, inputs, and outputs */}
+      <div className="p-3 space-y-3">
+        {/* Show clear connection button if node has input */}
+        {node.input && (
+          <div className="flex justify-end mb-2">
+            <Button
+              variant="ghost"
+              size="sm"
+              onClick={handleClearConnection}
+              className="text-xs"
+              title="Remove input connection"
+            >
+              Clear Connection                                    {/* Remove input connection to this node */}
+            </Button>
+          </div>
+        )}
+
+        {/* Edit prompt input and improvement section */}
+        <div className="space-y-2">
+          <div className="text-xs text-muted-foreground mb-1">Edit Instructions</div>
+          <Textarea
+            className="w-full"
+            placeholder="Describe what to edit (e.g., 'make it brighter', 'add more contrast', 'make it look vintage')"
+            value={node.editPrompt || ""}
+            onChange={handlePromptChange}
+            rows={3}
+          />
+
+          {/* AI-powered prompt improvement button */}
+          <Button
+            variant="outline"
+            size="sm"
+            className="w-full text-xs"
+            onClick={handlePromptImprovement}
+            title="Use Gemini 2.5 Flash to improve your edit prompt"
+            disabled={!node.editPrompt?.trim()}
+          >
+            ✨ Improve with Gemini
+          </Button>
+        </div>
+
+        {/* Process button - starts the editing operation */}
+        <Button
+          className="w-full"
+          onClick={() => onProcess(node.id)}
+          disabled={node.isRunning || !node.editPrompt?.trim()}
+          title={
+            !node.input ? "Connect an input first" :
+              !node.editPrompt?.trim() ? "Enter edit instructions first" :
+                "Apply the edit to the input image"
+          }
+        >
+          {node.isRunning ? "Processing..." : "Apply Edit"}
+        </Button>
+
+        {/* Output section with history navigation and download */}
+        <NodeOutputSection
+          nodeId={node.id}
+          output={node.output}
+          downloadFileName={`edit-${Date.now()}.png`}
+        />
+
+        {/* Error display */}
+        {node.error && (
+          <div className="text-xs text-red-400 mt-2 p-2 bg-red-900/20 rounded">
+            {node.error}
+          </div>
+        )}
+      </div>
+    </div>
+  );
+}